--- conflicted
+++ resolved
@@ -1,9 +1,3 @@
-<<<<<<< HEAD
-2008-07-22  Gabriel Falcão <gabriel@nacaolivre.org>
-
-	* data/guake.1: Fixing a typo in manpage: from --hide to --help
-	* debian/: Adding the debian package structure inside guake upstream
-=======
 2008-07-24  Lincoln de Sousa  <lincoln@minaslivre.org>
 
 	Bug #57 - Problems when listing $PATH directories.
@@ -12,7 +6,11 @@
 	fixed just a part of the whole problem, if the user has something
 	in the $PATH different of a directory the problem was raising
 	again.
->>>>>>> 7babb452
+
+2008-07-22  Gabriel Falcão <gabriel@nacaolivre.org>
+
+	* data/guake.1: Fixing a typo in manpage: from --hide to --help
+	* debian/: Adding the debian package structure inside guake upstream
 
 2008-07-21  Lincoln de Sousa  <lincoln@minaslivre.org>
 
