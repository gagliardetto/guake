--- conflicted
+++ resolved
@@ -1266,13 +1266,8 @@
         guake_clipboard = gtk.clipboard_get()
         current_selection = guake_clipboard.wait_for_text().rstrip()
 
-<<<<<<< HEAD
-        dialog = gtk.FileChooserDialog(_("Save to.."),
+        dialog = gtk.FileChooserDialog(_("Save to..."),
                                        self.window,
-=======
-        dialog = gtk.FileChooserDialog(_("Save to..."),
-                                       None,
->>>>>>> 6192ff04
                                        gtk.FILE_CHOOSER_ACTION_SAVE,
                                        (gtk.STOCK_CANCEL, gtk.RESPONSE_CANCEL,
                                         gtk.STOCK_OPEN, gtk.RESPONSE_OK))
