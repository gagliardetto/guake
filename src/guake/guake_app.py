--- conflicted
+++ resolved
@@ -839,6 +839,7 @@
         """Shows the main window and grabs the focus on it.
         """
         self.hidden = False
+
         # setting window in all desktops
         window_rect = self.set_final_window_rect()
         self.get_widget('window-root').stick()
@@ -882,16 +883,12 @@
         if not self.is_fullscreen:
             self.client.notify(KEY('/general/window_height'))
 
-<<<<<<< HEAD
         try:
             # does it work in other gtk backends
             time = gtk.gdk.x11_get_server_time(self.window.window)
         except AttributeError:
             time = 0
-        # issue-793: this exception required for mocking 
-        except TypeError:
-            time = 0
-=======
+
         # When minized, the window manager seems to refuse to resume
         # log.debug("self.window: %s. Dir=%s", type(self.window), dir(self.window))
         # is_iconified = self.is_iconified()
@@ -910,7 +907,6 @@
         #         self.get_widget('window-root').get_urgency_hint()))
         #     glib.timeout_add_seconds(1, lambda: self.timeout_restore(time))
         #
->>>>>>> 2710187f
 
         # log.debug("Restoring skip_taskbar_hint and skip_pager_hint")
         # if is_iconified:
