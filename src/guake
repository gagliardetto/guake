--- conflicted
+++ resolved
@@ -793,15 +793,9 @@
         if not self.term_list:
             self.add_tab()
 
-<<<<<<< HEAD
         if not self.is_fullscreen:
             self.client.notify(KEY('/general/window_height'))
-=======
-        window_rect = self.get_final_window_rect()
-        self.window.resize(window_rect.width, window_rect.height)
->>>>>>> e53afd67
         self.window.show_all()
-        self.window.move(window_rect.x, window_rect.y)
 
         try:
             # does it work in other gtk backends
@@ -965,28 +959,10 @@
         """Callback toggle the fullscreen status of the main
         window. Called by the accel key.
         """
-
         if not self.is_fullscreen:
             self.fullscreen()
         else:
-<<<<<<< HEAD
             self.unfullscreen()
-=======
-            window_rect = self.get_final_window_rect()
-            self.window.unfullscreen()
-            self.window.resize(window_rect.width, window_rect.height)
-            self.window.move(window_rect.x, window_rect.y)
-            self.fullscreen = False
-
-            # making sure that tabbar and resizer will come back to
-            # their default state.
-            self.client.notify(KEY('/general/window_tabbar'))
-            self.client.notify(KEY('/general/show_resizer'))
-            # make sure the window size is correct after returning
-            # from fullscreen
-            self.client.notify(KEY('/general/window_height'))
->>>>>>> e53afd67
-
         return True
 
     def fullscreen(self):
@@ -1008,6 +984,7 @@
         # their default state.
         self.client.notify(KEY('/general/window_tabbar'))
         self.client.notify(KEY('/general/show_resizer'))
+
         # make sure the window size is correct after returning
         # from fullscreen. broken on old compiz/metacity versions :C
         self.client.notify(KEY('/general/window_height'))
