--- conflicted
+++ resolved
@@ -890,12 +890,9 @@
         elif not self.client.get_bool(KEY('general/focus_if_open')) and \
                 self.window.window.get_state() == gtk.gdk.WINDOW_STATE_ABOVE:
             self.hide()
-<<<<<<< HEAD
         else:
             self.show()
             self.set_terminal_focus()
-=======
->>>>>>> 1a0ed588
 
     def show(self):
         """Shows the main window and grabs the focus on it.
@@ -947,16 +944,6 @@
             width = self.client.get_int(KEY('/general/window_width'))
         halignment = self.client.get_int(KEY('/general/window_halignment'))
 
-<<<<<<< HEAD
-        # get the rectangle just from the primary monitor in the
-        # future we might create a field to select which monitor you
-        # wanna use
-        primary_monitor_nr = screen.get_primary_monitor()
-        window_rect = screen.get_monitor_geometry(primary_monitor_nr)
-        if os.environ.get('DESKTOP_SESSION') == "ubuntu":
-            unity_hide = self.client.get_int(KEY('/apps/compiz-1/plugins/'
-                                                 'unityshell/screen0/options/launcher_hide_mode'))
-=======
         use_primary = self.client.get_bool(KEY('/general/primary_display'))
         dest_screen = self.client.get_int(KEY('/general/display_n'))
 
@@ -975,10 +962,9 @@
         window_rect = screen.get_monitor_geometry(dest_screen)
 
 
-        if os.environ.get('DESKTOP_SESSION')  == "ubuntu":
-            unity_hide = self.client.get_int(KEY('/apps/compiz-1/plugins/' \
-                'unityshell/screen0/options/launcher_hide_mode'))
->>>>>>> 1a0ed588
+        if os.environ.get('DESKTOP_SESSION') == "ubuntu":
+            unity_hide = self.client.get_int(KEY('/apps/compiz-1/plugins/'
+                                                 'unityshell/screen0/options/launcher_hide_mode'))
             # launcher_hide_mode = 1 => autohide
             if unity_hide != 1:
                 # Size of the icons for Unity in Ubuntu <= 12.04
