--- conflicted
+++ resolved
@@ -9,13 +9,8 @@
 msgstr ""
 "Project-Id-Version: guake\n"
 "Report-Msgid-Bugs-To: \n"
-<<<<<<< HEAD
-"POT-Creation-Date: 2015-05-18 10:30+0200\n"
-"PO-Revision-Date: 2015-05-04 17:13+0200\n"
-=======
 "POT-Creation-Date: 2015-05-16 17:02+0200\n"
 "PO-Revision-Date: 2015-05-16 17:03+0200\n"
->>>>>>> 2b77cc44
 "Last-Translator: Piotr Drąg <piotrdrag@gmail.com>\n"
 "Language-Team: Polish <trans-pl@lists.fedoraproject.org>\n"
 "Language: pl\n"
@@ -48,13 +43,10 @@
 "terminalem opartym na grach FPS"
 
 #: ../data/about.glade.h:7
-<<<<<<< HEAD
-=======
 msgid "https://github.com/Guake/guake/"
 msgstr "https://github.com/Guake/guake/"
 
 #: ../data/about.glade.h:8
->>>>>>> 2b77cc44
 msgid ""
 "Guake is free software; you can redistribute it and/or modify it under the "
 "terms of the GNU General Public License as published by the Free Software "
@@ -86,7 +78,7 @@
 "napisać do Free Software Foundation, Inc., 51 Franklin Street, Fifth Floor, "
 "Boston, MA 02110-130159 USA.\n"
 
-#: ../data/about.glade.h:13
+#: ../data/about.glade.h:14
 msgid ""
 "Adolfo González Blázquez <code@infinicode.org> Spanish\n"
 "Lincoln de Sousa <lincoln@guake.org> Brazilian Portuguese\n"
@@ -160,14 +152,9 @@
 msgid "Close"
 msgstr "Zamknij"
 
-<<<<<<< HEAD
-#: ../data/guake.glade.h:14 ../src/guake/guake_app.py:165
-#: ../src/guake/guake_app.py:310 ../src/guake/guake_app.py:320
-=======
 #: ../data/guake.glade.h:14 ../src/guake/about.py:46
 #: ../src/guake/guake_app.py:160 ../src/guake/guake_app.py:305
 #: ../src/guake/guake_app.py:315
->>>>>>> 2b77cc44
 msgid "Guake Terminal"
 msgstr "Terminal Guake"
 
@@ -225,8 +212,7 @@
 msgstr "Ikona obszaru powiadamiania"
 
 #: ../data/prefs.glade.h:17
-#, fuzzy
-msgid "Always prompt on quit"
+msgid "Prompt on quit"
 msgstr "Potwierdzenie podczas kończenia działania"
 
 #: ../data/prefs.glade.h:18
@@ -242,162 +228,150 @@
 msgstr "Ścieżka do skryptu wykonywanego podczas uruchamiania programu Guake:"
 
 #: ../data/prefs.glade.h:21
-#, fuzzy
-msgid "Prompt on close tab:"
-msgstr "Potwierdzenie podczas kończenia działania"
-
-#: ../data/prefs.glade.h:22
-msgid ""
-"Never\n"
-"With process running\n"
-"Always"
-msgstr ""
-
-#: ../data/prefs.glade.h:25
 msgid "<b>General</b>"
 msgstr "<b>Ogólne</b>"
 
-#: ../data/prefs.glade.h:26
+#: ../data/prefs.glade.h:22
 msgid "Bottom align window instead of top align"
 msgstr "Okno na dole zamiast na górze"
 
-#: ../data/prefs.glade.h:27
+#: ../data/prefs.glade.h:23
 msgid "Appear on mouse display"
 msgstr "Wyświetlanie na ekranie z kursorem"
 
-#: ../data/prefs.glade.h:28
+#: ../data/prefs.glade.h:24
 msgid "Appear on display:"
 msgstr "Wyświetlanie na ekranie:"
 
-#: ../data/prefs.glade.h:29
+#: ../data/prefs.glade.h:25
 msgid "Place tabs on top"
 msgstr "Karty na górze"
 
-#: ../data/prefs.glade.h:30
+#: ../data/prefs.glade.h:26
 msgid "<b>Placement</b>"
 msgstr "<b>Umieszczenie</b>"
 
-#: ../data/prefs.glade.h:31
+#: ../data/prefs.glade.h:27
 msgid "Stay on top"
 msgstr "Zawsze na wierzchu"
 
-#: ../data/prefs.glade.h:32
+#: ../data/prefs.glade.h:28
 msgid "Hide on lose focus"
 msgstr "Ukrycie po utracie aktywności"
 
-#: ../data/prefs.glade.h:33
+#: ../data/prefs.glade.h:29
 msgid "Use VTE titles for tab names"
 msgstr "Tytuły VTE dla nazw kart"
 
-#: ../data/prefs.glade.h:34
+#: ../data/prefs.glade.h:30
 msgid "Show tab bar"
 msgstr "Pasek kart"
 
-#: ../data/prefs.glade.h:35
+#: ../data/prefs.glade.h:31
 msgid "Start fullscreen"
 msgstr "Uruchamianie w trybie pełnoekranowym"
 
-#: ../data/prefs.glade.h:36
+#: ../data/prefs.glade.h:32
 msgid "<b>Main Window</b>"
 msgstr "<b>Główne okno</b>"
 
-#: ../data/prefs.glade.h:37
+#: ../data/prefs.glade.h:33
 msgid "Left"
 msgstr "Po lewej"
 
-#: ../data/prefs.glade.h:38
+#: ../data/prefs.glade.h:34
 msgid "Center"
 msgstr "Na środku"
 
-#: ../data/prefs.glade.h:39
+#: ../data/prefs.glade.h:35
 msgid "Right"
 msgstr "Po prawej"
 
-#: ../data/prefs.glade.h:40
+#: ../data/prefs.glade.h:36
 msgid "<b>Main Window Horizontal Alignment</b>"
 msgstr "<b>Pionowe wyrównanie głównego okna</b>"
 
-#: ../data/prefs.glade.h:41
+#: ../data/prefs.glade.h:37
 msgid "<b>Main Window Height</b>"
 msgstr "<b>Wysokość głównego okna</b>"
 
-#: ../data/prefs.glade.h:42
+#: ../data/prefs.glade.h:38
 msgid "<b>Main Window Width</b>"
 msgstr "<b>Szerokość głównego okna</b>"
 
-#: ../data/prefs.glade.h:43
+#: ../data/prefs.glade.h:39
 msgid "General"
 msgstr "Ogólne"
 
-#: ../data/prefs.glade.h:44
+#: ../data/prefs.glade.h:40
 msgid "Default interpreter:"
 msgstr "Domyślna powłoka:"
 
-#: ../data/prefs.glade.h:45
+#: ../data/prefs.glade.h:41
 msgid "_Run command as a login shell"
 msgstr "U_ruchamianie polecenia jako powłokę logowania"
 
-#: ../data/prefs.glade.h:46
+#: ../data/prefs.glade.h:42
 msgid "_Open new tab in current directory"
 msgstr "_Otwieranie nowych kart w bieżącym katalogu"
 
-#: ../data/prefs.glade.h:47
+#: ../data/prefs.glade.h:43
 msgid "<b>Shell</b>"
 msgstr "<b>Powłoka</b>"
 
-#: ../data/prefs.glade.h:48
+#: ../data/prefs.glade.h:44
 msgid "Shell"
 msgstr "Powłoka"
 
-#: ../data/prefs.glade.h:49
+#: ../data/prefs.glade.h:45
 msgid "Show scrollbar"
 msgstr "Pasek przewijania"
 
-#: ../data/prefs.glade.h:50
+#: ../data/prefs.glade.h:46
 msgid "Scrollback lines:"
 msgstr "Przewijanie:"
 
-#: ../data/prefs.glade.h:51
+#: ../data/prefs.glade.h:47
 msgid "On output"
 msgstr "Na wyjściu"
 
-#: ../data/prefs.glade.h:52
+#: ../data/prefs.glade.h:48
 msgid "On key stroke"
 msgstr "Podczas wciśnięcia klawisza"
 
-#: ../data/prefs.glade.h:53
+#: ../data/prefs.glade.h:49
 msgid "<b>Scroll</b>"
 msgstr "<b>Przewijanie</b>"
 
-#: ../data/prefs.glade.h:54
+#: ../data/prefs.glade.h:50
 msgid "Scrolling"
 msgstr "Przewijanie"
 
-#: ../data/prefs.glade.h:55
+#: ../data/prefs.glade.h:51
 msgid "Use the system fixed width font"
 msgstr "Systemowa czcionka o stałej szerokości"
 
-#: ../data/prefs.glade.h:56
+#: ../data/prefs.glade.h:52
 msgid "Font:"
 msgstr "Czcionka:"
 
-#: ../data/prefs.glade.h:57
+#: ../data/prefs.glade.h:53
 msgid "Choose some font"
 msgstr "Wybór czcionki"
 
-#: ../data/prefs.glade.h:58
+#: ../data/prefs.glade.h:54
 msgid "Text color:"
 msgstr "Kolor tekstu:"
 
-#: ../data/prefs.glade.h:59
+#: ../data/prefs.glade.h:55
 msgid "Background color:"
 msgstr "Kolor tła:"
 
-#: ../data/prefs.glade.h:60
+#: ../data/prefs.glade.h:56
 msgid "Cursor shape:"
 msgstr "Kształt kursora:"
 
-#: ../data/prefs.glade.h:61
+#: ../data/prefs.glade.h:57
 msgid ""
 "Block\n"
 "I-Beam\n"
@@ -407,11 +381,11 @@
 "Linia pionowa\n"
 "Podkreślenie"
 
-#: ../data/prefs.glade.h:64
+#: ../data/prefs.glade.h:60
 msgid "Cursor blink mode:"
 msgstr "Tryb migania kursora:"
 
-#: ../data/prefs.glade.h:65
+#: ../data/prefs.glade.h:61
 msgid ""
 "Follow GTK+ setting\n"
 "Blink on\n"
@@ -421,51 +395,51 @@
 "Miganie\n"
 "Bez migania"
 
-#: ../data/prefs.glade.h:68
+#: ../data/prefs.glade.h:64
 msgid "<b>Palette</b>"
 msgstr "<b>Paleta</b>"
 
-#: ../data/prefs.glade.h:69
+#: ../data/prefs.glade.h:65
 msgid "Built-in schemes:"
 msgstr "Wbudowane schematy:"
 
-#: ../data/prefs.glade.h:70
+#: ../data/prefs.glade.h:66
 msgid "Color palette:"
 msgstr "Paleta kolorów:"
 
-#: ../data/prefs.glade.h:71
+#: ../data/prefs.glade.h:67
 msgid "Font color"
 msgstr "Kolor czcionki"
 
-#: ../data/prefs.glade.h:72
+#: ../data/prefs.glade.h:68
 msgid "Background color"
 msgstr "Kolor tła"
 
-#: ../data/prefs.glade.h:73
+#: ../data/prefs.glade.h:69
 msgid "Use font and background color from the palette"
 msgstr "Kolor czcionki i tła z palety"
 
-#: ../data/prefs.glade.h:74
+#: ../data/prefs.glade.h:70
 msgid "Demo:"
 msgstr "Demo:"
 
-#: ../data/prefs.glade.h:75
+#: ../data/prefs.glade.h:71
 msgid "<b>Effects</b>"
 msgstr "<b>Efekty</b>"
 
-#: ../data/prefs.glade.h:76
+#: ../data/prefs.glade.h:72
 msgid "Transparency:"
 msgstr "Przezroczystość:"
 
-#: ../data/prefs.glade.h:77
+#: ../data/prefs.glade.h:73
 msgid "Background image:"
 msgstr "Obraz tła:"
 
-#: ../data/prefs.glade.h:78
+#: ../data/prefs.glade.h:74
 msgid "Appearance"
 msgstr "Wygląd"
 
-#: ../data/prefs.glade.h:79
+#: ../data/prefs.glade.h:75
 msgid ""
 "<small>Quick open is a feature allowing you to open a file directly into "
 "your favorite text editor by clicking on its filename when it appears in "
@@ -477,21 +451,21 @@
 "terminalu. Poniżej znajduje się lista obecnie obsługiwanych wzorców "
 "używanych do wyodrębniania nazw plików.</small>"
 
-#: ../data/prefs.glade.h:80
+#: ../data/prefs.glade.h:76
 msgid "<b>Quick Open configuration</b>"
 msgstr "<b>Konfiguracja szybkiego otwierania</b>"
 
-#: ../data/prefs.glade.h:81
+#: ../data/prefs.glade.h:77
 msgid "Enable Quick Open when Ctrl+clicking on a filename in the terminal"
 msgstr ""
 "Szybkie otwieranie po kliknięciu na nazwie pliku w terminalu przytrzymując "
 "klawisz Ctrl"
 
-#: ../data/prefs.glade.h:82
+#: ../data/prefs.glade.h:78
 msgid "Editor command line:"
 msgstr "Polecenie edytora:"
 
-#: ../data/prefs.glade.h:84
+#: ../data/prefs.glade.h:80
 #, no-c-format
 msgid ""
 "<small><i>Use the following elements in the open editor command line:\n"
@@ -512,15 +486,15 @@
 "%(line_number)s</b>\n"
 "</i></small>"
 
-#: ../data/prefs.glade.h:90
+#: ../data/prefs.glade.h:86
 msgid "Quick open in current terminal"
 msgstr "Szybkie otwieranie w bieżącym terminalu"
 
-#: ../data/prefs.glade.h:91
+#: ../data/prefs.glade.h:87
 msgid "Quick Open"
 msgstr "Szybkie otwieranie"
 
-#: ../data/prefs.glade.h:92
+#: ../data/prefs.glade.h:88
 msgid ""
 "Here is the list of supported patterns: (to add your own, please contact the "
 "Guake's authors)"
@@ -528,7 +502,7 @@
 "Lista obsługiwanych wzorców (aby dodać własne, prosimy skontaktować się z "
 "autorami programu Guake):"
 
-#: ../data/prefs.glade.h:93
+#: ../data/prefs.glade.h:89
 msgid ""
 "To change a shortcut simply click on its name.\n"
 "To disable a shortcut, press the \"Backspace\" key."
@@ -536,11 +510,11 @@
 "Klikając nazwę skrótu można go zmienić.\n"
 "Naciśnięcie klawisza \"Backspace\" wyłącza skrót."
 
-#: ../data/prefs.glade.h:95
+#: ../data/prefs.glade.h:91
 msgid "Keyboard shortcuts"
 msgstr "Skróty klawiszowe"
 
-#: ../data/prefs.glade.h:96
+#: ../data/prefs.glade.h:92
 msgid ""
 "<small><i><b>Note:</b> These options may cause some applications to behave "
 "incorrectly.  They are only here to allow you to work around certain "
@@ -552,7 +526,7 @@
 "określonymi programami i systemami operacyjnymi, które oczekują innego "
 "zachowania terminala.</i></small>"
 
-#: ../data/prefs.glade.h:97
+#: ../data/prefs.glade.h:93
 msgid ""
 "ASCII DEL\n"
 "Escape sequence\n"
@@ -562,23 +536,23 @@
 "Sekwencja Escape\n"
 "Control-H"
 
-#: ../data/prefs.glade.h:100
+#: ../data/prefs.glade.h:96
 msgid "_Backspace key generates:"
 msgstr "Klawisz _Backspace generuje:"
 
-#: ../data/prefs.glade.h:101
+#: ../data/prefs.glade.h:97
 msgid "_Delete key generates:"
 msgstr "Klawisz _Delete generuje:"
 
-#: ../data/prefs.glade.h:102
+#: ../data/prefs.glade.h:98
 msgid "_Reset Compatibility Options to Defaults"
 msgstr "P_rzywróć domyślne opcje zgodności"
 
-#: ../data/prefs.glade.h:103
+#: ../data/prefs.glade.h:99
 msgid "<b>Keyboard compatibility</b>"
 msgstr "<b>Zgodność klawiatury</b>"
 
-#: ../data/prefs.glade.h:104
+#: ../data/prefs.glade.h:100
 msgid "Compatibility"
 msgstr "Zgodność"
 
@@ -591,58 +565,36 @@
 msgid "Unable to bind global <b>%s</b> key"
 msgstr "Nie można dowiązać globalnego klawisza <b>%s</b>"
 
-<<<<<<< HEAD
-#: ../src/guake/guake_app.py:117
-#, fuzzy
-msgid "Do you want to close the tab?"
-msgstr "Na pewno zakończyć program Guake?"
-
-#: ../src/guake/guake_app.py:120
-#, fuzzy
-=======
 #: ../src/guake/guake_app.py:118
->>>>>>> 2b77cc44
 msgid "Do you really want to quit Guake?"
 msgstr "Na pewno zakończyć program Guake?"
 
-#: ../src/guake/guake_app.py:122
-#, fuzzy
-msgid " and one tab open"
-msgstr "Dodaje nową kartę"
-
-#: ../src/guake/guake_app.py:124
-#, python-brace-format
-msgid " and {0} tabs open"
-msgstr ""
-
-#: ../src/guake/guake_app.py:127
-#, fuzzy
-msgid "There are no processes running"
+#: ../src/guake/guake_app.py:121
+msgid "<b>There is no process running.</b>"
 msgstr "<b>Żaden proces nie jest uruchomiony.</b>"
 
+#: ../src/guake/guake_app.py:125
+msgid "<b>There is one process still running.</b>"
+msgstr "<b>Jeden proces jest ciągle uruchomiony.</b>"
+
 #: ../src/guake/guake_app.py:129
-#, fuzzy
-msgid "There is a process still running"
-msgstr "<b>Jeden proces jest ciągle uruchomiony.</b>"
-
-#: ../src/guake/guake_app.py:131
-#, fuzzy, python-brace-format
-msgid "There are {0} processes still running"
+#, python-format
+msgid "<b>There are %d processes still running.</b>"
 msgstr "<b>Nadal uruchomione procesy: %d.</b>"
 
-#: ../src/guake/guake_app.py:170
+#: ../src/guake/guake_app.py:165
 msgid "guake-indicator"
 msgstr "guake-indicator"
 
-#: ../src/guake/guake_app.py:170
+#: ../src/guake/guake_app.py:165
 msgid "guake-tray"
 msgstr "guake-tray"
 
-#: ../src/guake/guake_app.py:174
+#: ../src/guake/guake_app.py:169
 msgid "Show"
 msgstr "Wyświetl"
 
-#: ../src/guake/guake_app.py:311
+#: ../src/guake/guake_app.py:306
 #, python-format
 msgid ""
 "A problem happened when binding <b>%s</b> key.\n"
@@ -652,7 +604,7 @@
 "Proszę użyć okna dialogowego preferencji programu Guake, aby wybrać inny "
 "klawisz"
 
-#: ../src/guake/guake_app.py:321
+#: ../src/guake/guake_app.py:316
 #, python-format
 msgid ""
 "Guake is now running,\n"
@@ -661,53 +613,53 @@
 "Program Guake jest teraz uruchomiony,\n"
 "należy nacisnąć <b>%s</b>, aby go użyć."
 
-#: ../src/guake/guake_app.py:461
+#: ../src/guake/guake_app.py:456
 #, python-format
 msgid "Search on Web: '%s'"
 msgstr "Wyszukiwanie w sieci: \"%s\""
 
-#: ../src/guake/guake_app.py:465
+#: ../src/guake/guake_app.py:460
 msgid "Search on Web (no selection)"
 msgstr "Wyszukiwanie w sieci (bez zaznaczenia)"
 
-#: ../src/guake/guake_app.py:471
+#: ../src/guake/guake_app.py:466
 msgid "Open Link: {}"
 msgstr "Otwórz odnośnik: {}"
 
-#: ../src/guake/guake_app.py:474
+#: ../src/guake/guake_app.py:469
 msgid "Open Link..."
 msgstr "Otwórz odnośnik..."
 
-#: ../src/guake/guake_app.py:1109
+#: ../src/guake/guake_app.py:1095
 msgid "Rename tab"
 msgstr "Zmiana nazwy karty"
 
 #. Adding a new radio button to the tabbar
-#: ../src/guake/guake_app.py:1346
+#: ../src/guake/guake_app.py:1332
 msgid "Terminal"
 msgstr "Terminal"
 
-#: ../src/guake/guake_app.py:1387
+#: ../src/guake/guake_app.py:1373
 msgid "Save to..."
 msgstr "Zapisanie do..."
 
-#: ../src/guake/guake_app.py:1394
+#: ../src/guake/guake_app.py:1380
 msgid "All files"
 msgstr "Wszystkie pliki"
 
-#: ../src/guake/guake_app.py:1399
+#: ../src/guake/guake_app.py:1385
 msgid "Text and Logs"
 msgstr "Pliki tekstowe i dzienniki"
 
-#: ../src/guake/guake_app.py:1417
+#: ../src/guake/guake_app.py:1403
 msgid "Find"
 msgstr "Znajdź"
 
-#: ../src/guake/guake_app.py:1419
+#: ../src/guake/guake_app.py:1405
 msgid "Forward"
 msgstr "Dalej"
 
-#: ../src/guake/guake_app.py:1420
+#: ../src/guake/guake_app.py:1406
 msgid "Backward"
 msgstr "Wstecz"
 
@@ -802,28 +754,28 @@
 msgid "<user shell>"
 msgstr "<powłoka użytkownika>"
 
-#: ../src/guake/prefs.py:443
+#: ../src/guake/prefs.py:438
 msgid "Action"
 msgstr "Działanie"
 
-#: ../src/guake/prefs.py:453
+#: ../src/guake/prefs.py:448
 msgid "Shortcut"
 msgstr "Skrót"
 
-#: ../src/guake/prefs.py:595 ../src/guake/prefs.py:641
+#: ../src/guake/prefs.py:584 ../src/guake/prefs.py:630
 msgid "Custom"
 msgstr "Własne"
 
-#: ../src/guake/prefs.py:977
+#: ../src/guake/prefs.py:961
 #, python-format
 msgid "The shortcut \"%s\" is already in use."
 msgstr "Skrót \"%s\" jest już używany."
 
-#: ../src/guake/prefs.py:978
+#: ../src/guake/prefs.py:962
 msgid "Error setting keybinding."
 msgstr "Błąd podczas ustawiania dowiązania klawiszy."
 
-#: ../src/guake/prefs.py:990
+#: ../src/guake/prefs.py:974
 #, python-format
 msgid ""
 "The shortcut \"%s\" cannot be used because it will become impossible to type "
@@ -837,15 +789,6 @@
 "Proszę spróbować z klawiszem takim jak Ctrl, Alt lub Shift w tym samym "
 "czasie.\n"
 
-<<<<<<< HEAD
-#~ msgid "http://guake.org"
-#~ msgstr "http://guake.org"
-
-#~ msgid "Guake!"
-#~ msgstr "Guake!"
-
-=======
->>>>>>> 2b77cc44
 #~ msgid "Configure your Guake sessions"
 #~ msgstr "Konfiguruje sesje programu Guake"
 
