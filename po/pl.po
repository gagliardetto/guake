# Translation of Guake to Polish
# Copyright (C) 2008-2010, 2015-2018 Guake Translators
# This file is distributed under the same license as the Guake package.
#
# Translators:
# Mieszko Ślusarczyk <mieszkoslusarczyk@gmail.com>, 2008.
# Piotr Drąg <piotrdrag@gmail.com>, 2008-2010, 2015-2018.
msgid ""
msgstr ""
"Project-Id-Version: guake\n"
"Report-Msgid-Bugs-To: \n"
"POT-Creation-Date: 2018-04-22 19:49+0200\n"
"PO-Revision-Date: 2019-05-15 15:42+0000\n"
"Last-Translator: Piotr Drąg <piotrdrag@gmail.com>\n"
"Language-Team: Polish <https://hosted.weblate.org/projects/guake/guake/pl/>\n"
"Language: pl\n"
"MIME-Version: 1.0\n"
"Content-Type: text/plain; charset=UTF-8\n"
"Content-Transfer-Encoding: 8bit\n"
"Plural-Forms: nplurals=3; plural=n==1 ? 0 : n%10>=2 && n%10<=4 && (n%100<10 "
"|| n%100>=20) ? 1 : 2;\n"
"X-Generator: Weblate 3.7-dev\n"

#: guake/keybindings.py:94 guake/guake_app.py:191 guake/guake_app.py:403
#: guake/about.py:54
msgid "Guake Terminal"
msgstr "Terminal Guake"

#: guake/keybindings.py:96
#, python-format
msgid ""
"A problem happened when binding <b>%s</b> key.\n"
"Please use Guake Preferences dialog to choose another key"
msgstr ""
"Wystąpił problem podczas dowiązywania klawisza <b>%s</b>.\n"
"Proszę użyć okna preferencji programu Guake, aby wybrać inny klawisz"

#: guake/guake_app.py:131
msgid "Do you want to close the tab?"
msgstr "Zamknąć kartę?"

#: guake/guake_app.py:134
msgid "Do you really want to quit Guake?"
msgstr "Na pewno zakończyć program Guake?"

#: guake/guake_app.py:136
msgid " and one tab open"
msgstr " i jest jedna otwarta karta"

#: guake/guake_app.py:138
#, python-brace-format
msgid " and {0} tabs open"
msgstr " i więcej kart jest otwartych: {0}"

#: guake/guake_app.py:141
msgid "There are no processes running"
msgstr "Żaden proces nie jest uruchomiony"

#: guake/guake_app.py:143
msgid "There is a process still running"
msgstr "Jeden proces jest nadal uruchomiony"

#: guake/guake_app.py:145
#, python-brace-format
msgid "There are {0} processes still running"
msgstr "Nadal uruchomione procesy: {0}"

#: guake/guake_app.py:197
msgid "guake-indicator"
msgstr "guake-indicator"

#: guake/guake_app.py:197
msgid "guake-tray"
msgstr "guake-tray"

#: guake/guake_app.py:202
msgid "Show"
msgstr "Wyświetl"

#: guake/guake_app.py:404
msgid ""
"Guake is now running,\n"
"press <b>{!s}</b> to use it."
msgstr ""
"Program Guake jest teraz uruchomiony,\n"
"naciśnięcie <b>{!s}</b> go aktywuje."

#: guake/guake_app.py:441
msgid "Custom Commands"
msgstr "Inne polecenia"

#: guake/guake_app.py:694
#, python-format
msgid "Search on Web: '%s'"
msgstr "Wyszukiwanie w Internecie: „%s”"

#: guake/guake_app.py:698
msgid "Search on Web (no selection)"
msgstr "Wyszukiwanie w Internecie (bez zaznaczenia)"

#: guake/guake_app.py:710
msgid "Quick Open: {!s}..."
msgstr "Szybkie otwieranie: {!s}…"

#: guake/guake_app.py:713
msgid "Quick Open: {!s}"
msgstr "Szybkie otwieranie: {!s}"

#: guake/guake_app.py:716
msgid "Quick Open..."
msgstr "Szybko otwórz…"

#: guake/guake_app.py:724
msgid "Open Link: {!s}..."
msgstr "Otwieranie odnośnika: {!s}…"

#: guake/guake_app.py:727
msgid "Open Link: {!s}"
msgstr "Otwieranie odnośnika: {!s}"

#: guake/guake_app.py:730
msgid "Open Link..."
msgstr "Otwórz odnośnik…"

#: guake/guake_app.py:1469
msgid "Terminal"
msgstr "Terminal"

#: guake/guake_app.py:1525
msgid "Rename tab"
msgstr "Zmiana nazwy karty"

#: guake/guake_app.py:1860
msgid "Save to..."
msgstr "Zapisanie do…"

#: guake/guake_app.py:1865 guake/prefs.py:1198
msgid "All files"
msgstr "Wszystkie pliki"

#: guake/guake_app.py:1870
msgid "Text and Logs"
msgstr "Pliki tekstowe i dzienniki"

#: guake/guake_app.py:1890
msgid "Find"
msgstr "Znajdź"

#: guake/guake_app.py:1892
msgid "Forward"
msgstr "Dalej"

#: guake/guake_app.py:1892
msgid "Backward"
msgstr "Wstecz"

#: guake/main.py:67
msgid "Show Guake version number and exit"
msgstr "Wyświetla wersję programu Guake i kończy działanie"

#: guake/main.py:76
msgid "Enable verbose logging"
msgstr "Włącza więcej komunikatów dziennika"

#: guake/main.py:85
msgid "Put Guake in fullscreen mode"
msgstr "Umieszcza program Guake w trybie pełnoekranowym"

#: guake/main.py:94
msgid "Toggles the visibility of the terminal window"
msgstr "Przełącza widoczność okna terminala"

#: guake/main.py:102
msgid "Shows Guake main window"
msgstr "Wyświetla główne okno programu Guake"

#: guake/main.py:110
msgid "Hides Guake main window"
msgstr "Ukrywa główne okno programu Guake"

#: guake/main.py:119
msgid "Shows Guake preference window"
msgstr "Wyświetla okno preferencji programu Guake"

#: guake/main.py:128
msgid "Shows Guake's about info"
msgstr "Wyświetla informacje o programie Guake"

#: guake/main.py:137
msgid "Add a new tab (with current directory set to NEW_TAB)"
msgstr "Dodaje nową kartę (z bieżącym katalogiem ustawionym na NEW_TAB)"

#: guake/main.py:146
msgid "Select a tab (SELECT_TAB is the index of the tab)"
msgstr "Wybiera kartę (SELECT_TAB jest indeksem kart)"

#: guake/main.py:155
msgid "Return the selected tab index."
msgstr "Wyświetla indeks wybranej karty."

#: guake/main.py:164
msgid "Return the selected tab label."
msgstr "Wyświetla etykietę wybranej karty."

#: guake/main.py:173
msgid "Execute an arbitrary command in the selected tab."
msgstr "Wykonuje podane polecenie w wybranej karcie."

#: guake/main.py:182
msgid ""
"Specify the tab to rename. Default is 0. Can be used to select tab by UUID."
msgstr ""
"Podaje kartę do zmiany nazwy. Domyślnie 0. Można używać do wybrania karty "
"według UUID."

#: guake/main.py:190
msgid "Set the hexadecimal (#rrggbb) background color of the selected tab."
msgstr "Ustawia szesnastkowy (#rrggbb) kolor tła wybranej karty."

#: guake/main.py:199
msgid "Set the hexadecimal (#rrggbb) foreground color of the selected tab."
msgstr "Ustawia szesnastkowy (#rrggbb) kolor tekstu wybranej karty."

#: guake/main.py:210
msgid ""
"Rename the specified tab by --tab-index. Reset to default if TITLE is a "
"single dash \"-\"."
msgstr ""
"Zmienia nazwę karty podanej przez parametr --tab-index. Przywraca domyślą, "
"jeśli TITLE jest pojedynczym myślnikiem „-”."

#: guake/main.py:222
msgid ""
"Rename the current tab. Reset to default if TITLE is a single dash \"-\"."
msgstr ""
"Zmienia nazwę bieżącej karty. Przywraca domyślą, jeśli TITLE jest "
"pojedynczym myślnikiem „-”."

#: guake/main.py:232
msgid "Says to Guake go away =("
msgstr "Mówi programowi Guake, aby sobie poszedł =("

#: guake/main.py:241
msgid "Do not execute the start up script"
msgstr "Bez wykonywania skryptu startowego"

#: guake/prefs.py:78
msgid "<user shell>"
msgstr "<powłoka użytkownika>"

#: guake/prefs.py:89
msgid "General"
msgstr "Ogólne"

#: guake/prefs.py:94
msgid "Toggle Guake visibility"
msgstr "Przełącz widoczność terminala Guake"

#: guake/prefs.py:98
msgid "Show and focus Guake window"
msgstr "Wyświetl i aktywuj okno Guake"

#: guake/prefs.py:102
msgid "Toggle Fullscreen"
msgstr "Przełącz pełny ekran"

#: guake/prefs.py:106
msgid "Toggle Hide on Lose Focus"
msgstr "Przełącz ukrycie po utracie aktywności"

#: guake/prefs.py:110
msgid "Quit"
msgstr "Zakończ"

#: guake/prefs.py:114
msgid "Reset terminal"
msgstr "Przywróć terminal"

#: guake/prefs.py:119
msgid "Tab management"
msgstr "Zarządzanie kartami"

#: guake/prefs.py:124
msgid "New tab"
msgstr "Nowa karta"

#: guake/prefs.py:128
msgid "Close tab"
msgstr "Zamknij kartę"

#: guake/prefs.py:132
msgid "Rename current tab"
msgstr "Zmień nazwę bieżącej karty"

#: guake/prefs.py:137
msgid "Navigation"
msgstr "Nawigacja"

#: guake/prefs.py:142
msgid "Go to previous tab"
msgstr "Przejdź do poprzedniej karty"

#: guake/prefs.py:146
msgid "Go to next tab"
msgstr "Przejdź do następnej karty"

#: guake/prefs.py:150
msgid "Move current tab left"
msgstr "Przenieś bieżącą kartę w lewo"

#: guake/prefs.py:154
msgid "Move current tab right"
msgstr "Przenieś bieżącą kartę w prawo"

#: guake/prefs.py:158
msgid "Go to first tab"
msgstr "Przejdź do pierwszej karty"

#: guake/prefs.py:162
msgid "Go to second tab"
msgstr "Przejdź do drugiej karty"

#: guake/prefs.py:166
msgid "Go to third tab"
msgstr "Przejdź do trzeciej karty"

#: guake/prefs.py:170
msgid "Go to fourth tab"
msgstr "Przejdź do czwartej karty"

#: guake/prefs.py:174
msgid "Go to fifth tab"
msgstr "Przejdź do piątej karty"

#: guake/prefs.py:178
msgid "Go to sixth tab"
msgstr "Przejdź do szóstej karty"

#: guake/prefs.py:182
msgid "Go to seventh tab"
msgstr "Przejdź do siódmej karty"

#: guake/prefs.py:186
msgid "Go to eighth tab"
msgstr "Przejdź do ósmej karty"

#: guake/prefs.py:190
msgid "Go to ninth tab"
msgstr "Przejdź do dziewiątej karty"

#: guake/prefs.py:194
msgid "Go to tenth tab"
msgstr "Przejdź do dziesiątej karty"

#: guake/prefs.py:198
msgid "Go to last tab"
msgstr "Przejdź do ostatniej karty"

#: guake/prefs.py:203
msgid "Appearance"
msgstr "Wygląd"

#: guake/prefs.py:207
msgid "Zoom out"
msgstr "Pomniejsz"

#: guake/prefs.py:210
msgid "Zoom in"
msgstr "Powiększ"

#: guake/prefs.py:213
msgid "Zoom in (alternative)"
msgstr "Powiększ (alternatywne)"

#: guake/prefs.py:216
msgid "Increase height"
msgstr "Zwiększ wysokość"

#: guake/prefs.py:219
msgid "Decrease height"
msgstr "Zmniejsz wysokość"

#: guake/prefs.py:222
msgid "Increase transparency"
msgstr "Zwiększ przezroczystość"

#: guake/prefs.py:225
msgid "Decrease transparency"
msgstr "Zmniejsz przezroczystość"

#: guake/prefs.py:228
msgid "Toggle transparency"
msgstr "Przełącz przezroczystość"

#: guake/prefs.py:232
msgid "Clipboard"
msgstr "Schowek"

#: guake/prefs.py:237
msgid "Copy text to clipboard"
msgstr "Skopiuj tekst do schowka"

#: guake/prefs.py:241
msgid "Paste text from clipboard"
msgstr "Wklej tekst ze schowka"

#: guake/prefs.py:246
msgid "Extra features"
msgstr "Dodatkowe funkcje"

#: guake/prefs.py:250
msgid "Search select text on web"
msgstr "Znajdź zaznaczony tekst w Internecie"

#: guake/prefs.py:686
msgid "Action"
msgstr "Działanie"

#: guake/prefs.py:694
msgid "Shortcut"
msgstr "Skrót"

#: guake/prefs.py:849 guake/prefs.py:903
msgid "Custom"
msgstr "Inne"

#: guake/prefs.py:1194
msgid "JSON files"
msgstr "Pliki JSON"

#: guake/prefs.py:1293
#, python-format
msgid "The shortcut \"%s\" is already in use."
msgstr "Skrót „%s” jest już używany."

#: guake/prefs.py:1294
msgid "Error setting keybinding."
msgstr "Błąd podczas ustawiania dowiązania klawiszy."

#: guake/prefs.py:1310
#, python-format
msgid ""
"The shortcut \"%s\" cannot be used because it will become impossible to type "
"using this key.\n"
"\n"
"Please try with a key such as Control, Alt or Shift at the same time.\n"
msgstr ""
"Skrót „%s” nie może być używany, ponieważ niemożliwe będzie pisanie za "
"pomocą tego klawisza.\n"
"\n"
"Proszę spróbować z klawiszem takim jak Ctrl, Alt lub Shift w tym samym "
"czasie.\n"

#: data/prefs.glade:43
msgid "Guake Preferences"
msgstr "Preferencje programu Guake"

#: data/prefs.glade:93
msgid "<span size=\"18000\"><b>Guake properties</b></span>"
msgstr "<span size=\"18000\"><b>Właściwości programu Guake</b></span>"

#: data/prefs.glade:107
msgid "Customize behavior and appearance of Guake!"
msgstr "Dostosowanie zachowania i wyglądu programu Guake!"

#: data/prefs.glade:190
msgid "Enable popup notifications on startup"
msgstr "Wyskakujące powiadomienia podczas uruchamiania"

#: data/prefs.glade:207
msgid "_Play system alert sound on bell"
msgstr "Systemowy _dźwięk alarmu jako dzwonek"

#: data/prefs.glade:223
msgid "Start Guake at login"
msgstr "Uruchamianie programu Guake podczas logowania"

#: data/prefs.glade:246
msgid "Prompt on close tab:"
msgstr "Potwierdzenie podczas zamykania karty:"

#: data/prefs.glade:260
msgid "Never"
msgstr "Nigdy"

#: data/prefs.glade:261
msgid "With process running"
msgstr "Kiedy jest uruchomiony proces"

#: data/prefs.glade:262
msgid "Always"
msgstr "Zawsze"

#: data/prefs.glade:281
msgid "Always prompt on quit"
msgstr "Potwierdzenie podczas kończenia działania"

#: data/prefs.glade:297
msgid "Show tray icon"
msgstr "Ikona obszaru powiadamiania"

#: data/prefs.glade:313
msgid "_Flash terminal on bell"
msgstr "_Miganie terminalem jako dzwonek"

#: data/prefs.glade:337 data/prefs.glade:1635
msgid "<b>General</b>"
msgstr "<b>Ogólne</b>"

#: data/prefs.glade:363
msgid "Gtk Theme:"
msgstr "Motyw biblioteki GTK+:"

#: data/prefs.glade:387
msgid "Prefer dark theme"
msgstr "Ciemny motyw"

#: data/prefs.glade:416
msgid "Custom command file path:"
msgstr "Inna ścieżka do pliku polecenia:"

#: data/prefs.glade:428
msgid "Please select a json file"
msgstr "Proszę wybrać plik JSON"

#: data/prefs.glade:516
msgid "Refocus if open"
msgstr "Ponowna aktywacja, jeśli jest otwarty"

#: data/prefs.glade:533
msgid "Hide on lose focus"
msgstr "Ukrycie po utracie aktywności"

#: data/prefs.glade:550
msgid "Start fullscreen"
msgstr "Uruchamianie w trybie pełnoekranowym"

#: data/prefs.glade:566
msgid "Stay on top"
msgstr "Zawsze na wierzchu"

#: data/prefs.glade:584
msgid "Show tab bar"
msgstr "Pasek kart"

#: data/prefs.glade:600
msgid "Use VTE titles for tab names"
msgstr "Tytuły VTE dla nazw kart"

#: data/prefs.glade:643
msgid "Max tab name length:"
msgstr "Maksymalna długość nazwy karty:"

#: data/prefs.glade:658
msgid "0"
msgstr "0"

#: data/prefs.glade:702
msgid "<b>Main Window Options</b>"
msgstr "<b>Opcje głównego okna</b>"

#: data/prefs.glade:733
msgid "Bottom align window instead of top align"
msgstr "Okno na dole zamiast na górze"

#: data/prefs.glade:749
msgid "Appear on mouse display"
msgstr "Wyświetlanie na ekranie z kursorem"

#: data/prefs.glade:774
msgid "Appear on display:"
msgstr "Wyświetlanie na ekranie:"

#: data/prefs.glade:804
msgid "Place tabs on top"
msgstr "Karty na górze"

#: data/prefs.glade:826
msgid "<b>Placement</b>"
msgstr "<b>Umieszczenie</b>"

#: data/prefs.glade:862
msgid "Horizontal Alignment:"
msgstr "Wyrównanie poziome:"

#: data/prefs.glade:878
msgid "Left"
msgstr "Po lewej"

#: data/prefs.glade:898
msgid "Center"
msgstr "Na środku"

#: data/prefs.glade:918
msgid "Right"
msgstr "Po prawej"

#: data/prefs.glade:947
msgid "Height:"
msgstr "Wysokość:"

#: data/prefs.glade:960
msgid "Width:"
msgstr "Szerokość:"

#: data/prefs.glade:1014
msgid "Displacement in pixels"
msgstr "Przesunięcie w pikselach"

#: data/prefs.glade:1042
msgid "<b>Geometry</b>"
msgstr "<b>Geometria</b>"

#: data/prefs.glade:1073
msgid "Main Window"
msgstr "Główne okno"

#: data/prefs.glade:1118
msgid "Default interpreter:"
msgstr "Domyślna powłoka:"

#: data/prefs.glade:1157
msgid "_Run command as a login shell"
msgstr "U_ruchamianie polecenia jako powłokę logowania"

#: data/prefs.glade:1175
msgid "_Open new tab in current directory"
msgstr "_Otwieranie nowych kart w bieżącym katalogu"

#: data/prefs.glade:1220
msgid "Shell"
msgstr "Powłoka"

#: data/prefs.glade:1266
msgid "Show scrollbar"
msgstr "Pasek przewijania"

#: data/prefs.glade:1290
msgid "Scrollback lines:"
msgstr "Przewijanie:"

#: data/prefs.glade:1326
msgid "Infinite scrolling"
msgstr "Nieograniczone przewijanie"

#: data/prefs.glade:1348
msgid "<b>Scrollbar</b>"
msgstr "<b>Pasek przewijania</b>"

#: data/prefs.glade:1393
msgid "On output"
msgstr "Po wyjściu"

#: data/prefs.glade:1410
msgid "On key stroke"
msgstr "Po wciśnięciu klawisza"

#: data/prefs.glade:1433
msgid "<b>Scroll to Bottom</b>"
msgstr "<b>Przewijanie na dół</b>"

#: data/prefs.glade:1457
msgid "Scrolling"
msgstr "Przewijanie"

#: data/prefs.glade:1492
msgid "Use the system fixed width font"
msgstr "Systemowa czcionka o stałej szerokości"

#: data/prefs.glade:1520
msgid "Font:"
msgstr "Czcionka:"

#: data/prefs.glade:1535
msgid "Choose some font"
msgstr "Wybór czcionki"

#: data/prefs.glade:1549
msgid "Cursor shape:"
msgstr "Kształt kursora:"

#: data/prefs.glade:1564
msgid "Block"
msgstr "Blokowy"

#: data/prefs.glade:1565
msgid "I-Beam"
msgstr "Linia pionowa"

#: data/prefs.glade:1566
msgid "Underline"
msgstr "Podkreślenie"

#: data/prefs.glade:1580
msgid "Cursor blink mode:"
msgstr "Tryb migania kursora:"

#: data/prefs.glade:1594
msgid "Follow GTK+ setting"
msgstr "Ustawienie biblioteki GTK+"

#: data/prefs.glade:1595
msgid "Blink on"
msgstr "Miganie"

#: data/prefs.glade:1596
msgid "Blink off"
msgstr "Bez migania"

#: data/prefs.glade:1613
msgid "Allow bold font"
msgstr "Zezwolenie na pogrubioną czcionkę"

#: data/prefs.glade:1670
msgid "Built-in schemes:"
msgstr "Wbudowane schematy:"

#: data/prefs.glade:1696
msgid "Color palette:"
msgstr "Paleta kolorów:"

#: data/prefs.glade:1711
msgid "Demo:"
msgstr "Demo:"

#: data/prefs.glade:2014
msgid "<b>Palette</b>"
msgstr "<b>Paleta</b>"

#: data/prefs.glade:2036
msgid "<b>Effects</b>"
msgstr "<b>Efekty</b>"

#: data/prefs.glade:2061
msgid "Transparency:"
msgstr "Przezroczystość:"

#: data/prefs.glade:2145
msgid ""
"To change a shortcut simply click on its name.\n"
"To disable a shortcut, press the \"Backspace\" key."
msgstr ""
"Klikając nazwę skrótu można go zmienić.\n"
"Naciśnięcie klawisza „Backspace” wyłącza skrót."

#: data/prefs.glade:2195
msgid "Keyboard shortcuts"
msgstr "Skróty klawiszowe"

#: data/prefs.glade:2247
msgid ""
"Quick open is a feature allowing you to open a file directly into your "
"favorite text editor by clicking on its filename when it appears in your "
"terminal. See the list of currently supported text patterns used to extract "
"filename below."
msgstr ""
"Szybkie otwieranie jest funkcją umożliwiającą otwieranie plików bezpośrednio "
"w wybranym edytorze tekstu przez kliknięcie nazwy pliku w terminalu. Poniżej "
"znajduje się lista obecnie obsługiwanych wzorców używanych do wyodrębniania "
"nazw plików."

#: data/prefs.glade:2285
msgid "Enable Quick Open when Ctrl+clicking on a filename in the terminal"
msgstr ""
"Szybkie otwieranie po kliknięciu na nazwie pliku w terminalu przytrzymując "
"klawisz Ctrl"

#: data/prefs.glade:2310
msgid "Editor command line:"
msgstr "Polecenie edytora:"

#: data/prefs.glade:2356
msgid ""
"<small><i>Use the following elements in the open editor command line:\n"
"- <b>%(file_path)s</b>: path to the file that has been clicked\n"
"- <b>%(line_number)s</b>: if your editor supports it, you can directly open "
"the file to a given line number when found on the screen.\n"
"\n"
"For example, for sublime, use <b>subl %(file_path)s:%(line_number)s</b>\n"
"</i></small>"
msgstr ""
"<small><i>Można używać następujących elementów w poleceniu otwierania "
"edytora:\n"
" • <b>%(file_path)s</b>: ścieżka do pliku, który został kliknięty\n"
" • <b>%(line_number)s</b>: jeśli edytor to obsługuje, można otwierać plik na "
"podanym wierszu, jeśli znajduje się na ekranie.\n"
"\n"
"Na przykład dla edytora sublime należy użyć <b>subl %(file_path)s:"
"%(line_number)s</b>\n"
"</i></small>"

#: data/prefs.glade:2411
msgid "Quick open in current terminal"
msgstr "Szybkie otwieranie w bieżącym terminalu"

#: data/prefs.glade:2455 data/guake.glade:134
msgid "Quick Open"
msgstr "Szybkie otwieranie"

#: data/prefs.glade:2505
msgid ""
"<small>In this dialog you can attach your own command or script to various "
"guake events</small>"
msgstr ""
"<small>W tym oknie można dołączyć własne polecenie lub skrypt do różnych "
"zdarzeń programu Guake</small>"

#: data/prefs.glade:2527
msgid "On show:"
msgstr "Podczas wyświetlania:"

#: data/prefs.glade:2539
msgid "On start:"
msgstr "Podczas uruchamiania:"

#: data/prefs.glade:2605
msgid "Hooks"
msgstr "Zaczepy"

#: data/prefs.glade:2634
msgid ""
"<small><i><b>Note:</b> These options may cause some applications to behave "
"incorrectly.  They are only here to allow you to work around certain "
"applications and operating systems that expect different terminal behavior.</"
"i></small>"
msgstr ""
"<small><i><b>Uwaga:</b> te opcje mogą spowodować nieprawidłowe zachowanie "
"niektórych programów. Istnieją one wyłączenie w celu obejścia problemów "
"z określonymi programami i systemami operacyjnymi, które oczekują innego "
"zachowania terminala.</i></small>"

#: data/prefs.glade:2654
msgid "_Backspace key generates:"
msgstr "Klawisz _Backspace generuje:"

#: data/prefs.glade:2667
msgid "_Delete key generates:"
msgstr "Klawisz _Delete generuje:"

#: data/prefs.glade:2682 data/prefs.glade:2699
msgid "ASCII DEL"
msgstr "ASCII DEL"

#: data/prefs.glade:2683 data/prefs.glade:2700
msgid "Escape sequence"
msgstr "Sekwencja Escape"

#: data/prefs.glade:2684 data/prefs.glade:2701
msgid "Control-H"
msgstr "Ctrl-H"

#: data/prefs.glade:2726
msgid "_Reset Compatibility Options to Defaults"
msgstr "P_rzywróć domyślne opcje zgodności"

#: data/prefs.glade:2757
msgid "Compatibility"
msgstr "Zgodność"

#: data/guake.glade:11
msgid "Copy"
msgstr "Skopiuj"

#: data/guake.glade:20
msgid "Paste"
msgstr "Wklej"

#: data/guake.glade:50
msgid "Save to File..."
msgstr "Zapisz do pliku…"

#: data/guake.glade:68
msgid "Find..."
msgstr "Znajdź…"

#: data/guake.glade:83 data/guake.glade:188
msgid "New Tab"
msgstr "Nowa karta"

#: data/guake.glade:92
msgid "Rename Tab"
msgstr "Zmień nazwę karty"

#: data/guake.glade:101
msgid "Close Tab"
msgstr "Zamknij kartę"

#: data/guake.glade:116
msgid "Open link..."
msgstr "Otwórz odnośnik…"

#: data/guake.glade:125
msgid "Search on Web"
msgstr "Znajdź w Internecie"

#: data/guake.glade:197
msgid "Rename"
msgstr "Zmień nazwę"

#: data/guake.glade:206 data/search.glade:22
msgid "Close"
msgstr "Zamknij"

#: data/guake.glade:256
msgid "Guake!"
msgstr "Guake!"

#: data/about.glade:14
msgid ""
"Guake is an easy to access\n"
"terminal based on FPS games terminal"
msgstr ""
"Guake jest łatwo dostępnym\n"
"terminalem opartym na grach FPS"

#: data/search.glade:138
msgid "Search forward"
msgstr "Wyszukiwanie naprzód"

#: data/search.glade:153
msgid "Match case"
msgstr "Rozróżnianie małych i wielkich liter"

#: data/search.glade:186
msgid "Current search direction: Backward"
msgstr "Obecny kierunek wyszukiwania: wstecz"

#: data/autostart-guake.desktop:31 data/guake.template.desktop:4
msgid "Use the command line in a Quake-like terminal"
msgstr "Używanie wiersza poleceń w terminalu w stylu gry Quake"

#: data/autostart-guake.desktop:39 data/guake-prefs.template.desktop:7
#: data/guake.template.desktop:7
msgid "guake"
msgstr "guake"

#: data/guake-prefs.template.desktop:4
msgid "Configure your Guake sessions"
msgstr "Konfiguracja sesji programu Guake"

#: data/guake-prefs.template.desktop:13
msgid "Terminal;Utility;"
msgstr "Terminal;Utility;"

#: data/prefs.glade:680
msgid "Set window title to current tab name"
msgstr "Ustawianie tytułu okna na nazwę obecnej karty"

#: guake/menus.py:48
msgid "Copy Url"
msgstr "Skopiuj adres URL"

#: guake/menus.py:62
msgid "Split ―"
msgstr "Podziel ―"

#: guake/menus.py:65
msgid "Split  "
msgstr "Podziel  "

#: guake/menus.py:68 guake/prefs.py:150
msgid "Close terminal"
msgstr "Zamknij terminal"

#: guake/prefs.py:137
msgid "Split management"
msgstr "Zarządzanie podziałem"

#: guake/prefs.py:142
msgid "Split tab vertical"
msgstr "Pionowy podział karty"

#: guake/prefs.py:146
msgid "Split tab horizontal"
msgstr "Poziomy podział karty"

#: guake/prefs.py:154
msgid "Focus terminal above"
msgstr "Aktywacja terminala na górze"

#: guake/prefs.py:158
msgid "Focus terminal below"
msgstr "Aktywacja terminala na dole"

#: guake/prefs.py:162
msgid "Focus terminal on the left"
msgstr "Aktywacja terminala po lewej"

#: guake/prefs.py:166
msgid "Focus terminal on the right"
msgstr "Aktywacja terminala po prawej"

#: guake/prefs.py:170
msgid "Move the terminal split handle up"
msgstr "Przeniesienie uchwytu podziału terminala w górę"

#: guake/prefs.py:174
msgid "Move the terminal split handle down"
msgstr "Przeniesienie uchwytu podziału terminala w dół"

#: guake/prefs.py:178
msgid "Move the terminal split handle right"
msgstr "Przeniesienie uchwytu podziału terminala w prawo"

#: guake/prefs.py:182
msgid "Move the terminal split handle left"
msgstr "Przeniesienie uchwytu podziału terminala w lewo"

#: guake/menus.py:65
msgid "Split ｜"
msgstr "Podziel ｜"

#: guake/menus.py:72
msgid "Save content..."
msgstr "Zapisz zawartość…"

#: data/prefs.glade:1182
msgid ""
"This might not work on all shells, make sure that your shell supports the --"
"login option"
msgstr ""
"To może nie działać we wszystkich powłokach, proszę się upewnić, że używana "
"powłoka obsługuje opcję --login"

#: guake/prefs.py:128
msgid "New tab in home directory"
msgstr "Nowa karta w katalogu domowym"

#: guake/dialogs.py:56
#, python-brace-format
msgid " on {0} workspaces"
msgstr " na obszarach roboczych: {0}"

#: guake/main.py:211
msgid "Change Guake palette scheme"
msgstr "Zmienia schemat palety Guake"

#: data/prefs.glade:331
msgid "Use workspace-specific tab sets (requires restart)"
msgstr ""
"Używa zestawów kart dla konkretnych obszarów roboczych (wymaga ponownego "
"uruchomienia)"

#: guake/main.py:175
msgid "Split the selected tab vertically."
msgstr "Dzieli wybraną kartę w pionie."

#: guake/main.py:183
msgid "Split the selected tab horizontally."
msgstr "Dzieli wybraną kartę w poziomie."

#: data/prefs.glade:348
msgid "Show close buttons for tabs"
msgstr "Przyciski zamknięcia kart"

#: data/prefs.glade:1682
msgid "Bold text is also bright"
msgstr "Pogrubiony tekst jest także jasny"

#: data/prefs.glade:1682
msgid "Bold text is also bright (VTE >=0.52)"
msgstr ""
"Pogrubiony tekst jest także jasny (biblioteka VTE w wersji co najmniej 0.52)"

#: guake/menus.py:42
msgid "Save Tabs"
msgstr "Zapisz karty"

#: guake/menus.py:45
msgid "Restore Tabs"
msgstr "Przywróć karty"

#: guake/prefs.py:113
msgid "Search terminal"
msgstr "Wyszukaj w terminalu"

#: guake/main.py:278
msgid "Save Guake preferences to this filename"
msgstr "Zapisywanie preferencji programu Guake do tego pliku"

#: guake/main.py:286
msgid "Restore Guake preferences from this file"
msgstr "Przywracanie preferencji programu Guake z tego pliku"

#: guake/guake_app.py:1192
#, python-brace-format
msgid "Your session.json file is broken, backup to {session_filename}.bak"
msgstr ""
"Plik session.json jest uszkodzony, kopia zapasowa w {session_filename}.bak"

#: guake/guake_app.py:1228
#, python-brace-format
msgid ""
"Your session.json schema is broken, backup to {0}.bak,and error message has "
"been saved to {0}.log.err"
msgstr ""
"Schemat session.json jest uszkodzony, kopia zapasowa w {0}.bak, a komunikat "
"o błędzie został zapisany w {0}.log.err"

#: guake/guake_app.py:1239
msgid "Your tabs has been restored!"
msgstr "Przywrócono karty"

#: guake/tests/test_about.py:23
msgid "About Guake"
msgstr "O programie"

#: data/prefs.glade:190
msgid "Restore previous session (tabs)"
msgstr "Przywracanie poprzedniej sesji (kart)"

#: data/prefs.glade:204
msgid "Enable notification when restore tabs"
msgstr "Powiadomienie po przywróceniu kart"

#: data/prefs.glade:218
msgid "Automatically save session when the tabs has been modified"
msgstr "Automatyczne zapisywanie sesji po modyfikacji kart"

#: data/prefs.glade:238
msgid "Startup & Tabs (Experiment)"
msgstr "Uruchamianie i karty (eksperymentalne)"

#: guake/guake_app.py:1192
#, python-brace-format
msgid ""
"Your {session_filename} file is broken, backup to {session_filename}.bak"
msgstr ""
"Plik {session_filename} jest uszkodzony, kopia zapasowa w {session_filename}."
"bak"

#: guake/guake_app.py:1227
#, python-brace-format
msgid ""
"Your {session_filename} schema is broken, backup to {0}.bak,and error "
"message has been saved to {session_filename}.log.err"
msgstr ""
"Schemat {session_filename} jest uszkodzony, kopia zapasowa w {0}.bak, "
"a komunikat o błędzie został zapisany w {session_filename}.log.err"

#: guake/guake_app.py:1227
#, python-brace-format
msgid ""
"Your {session_filename} schema is broken, backup to {session_filename}.bak,"
"and error message has been saved to {session_filename}.log.err."
msgstr ""
"Schemat {session_filename} jest uszkodzony, kopia zapasowa "
"w {session_filename}.bak, a komunikat o błędzie został zapisany "
"w {session_filename}.log.err."

#: guake/guake_app.py:1227
#, python-brace-format
msgid ""
"Your {session_filename} schema is broken, backup to {session_filename}.bak, "
"and error message has been saved to {session_filename}.log.err."
msgstr ""
"Schemat {session_filename} jest uszkodzony, kopia zapasowa "
"w {session_filename}.bak, a komunikat o błędzie został zapisany "
"w {session_filename}.log.err."

#: guake/notebook.py:317
msgid ""
"You are going to restore *all* the tabs!\n"
"which means all your terminals & pages will be replaced.\n"
"\n"
"Do you want to continue?"
msgstr ""
"Zostaną przywrócone *wszystkie* karty, co oznacza,\n"
"że wszystkie obecne terminale i strony zostaną zastąpione.\n"
"\n"
"Kontynuować?"

#: guake/main.py:296
msgid "Show support infomations"
msgstr "Wyświetla informacje wsparcia"

#: guake/guake_app.py:1240
#, python-brace-format
msgid ""
"Tabs session restore abort.\n"
"Your session file ({session_filename}) missing schema_version as key"
msgstr ""
"Przerwano przywracanie sesji kart.\n"
"Plik sesji ({session_filename}) nie ma schema_version jako klucz"

#: guake/guake_app.py:1252
#, python-brace-format
msgid ""
"Tabs session restore abort.\n"
"Your session file schema version is higher than current version "
"({session_file_schema_version} > {current_schema_version})."
msgstr ""
"Przerwano przywracanie sesji kart.\n"
"Wersja schematu pliku sesji jest wyższa od obecnej wersji "
"({session_file_schema_version} > {current_schema_version})."

#: guake/data/prefs.glade:409
msgid "Use workspace-specific tab sets (requires restart, only work on X11)"
msgstr ""
"Używa zestawów kart dla konkretnych obszarów roboczych (wymaga ponownego "
"uruchomienia, działa tylko w systemie X11)"

#: guake/data/prefs.glade:809
msgid "Hide tabbar when fullscreen"
<<<<<<< HEAD
msgstr ""

#: guake/data/prefs.glade:739
msgid "Display as tab names:"
msgstr ""

#: guake/data/prefs.glade:753
msgid "Full Path"
msgstr ""

#: guake/data/prefs.glade:754
msgid "Abbreviated Path"
msgstr ""

#: guake/data/prefs.glade:755
msgid "Last Segment"
msgstr ""

#: guake/main.py:99
msgid "Put Guake out from fullscreen mode"
msgstr ""

#: guake/main.py:189
msgid ""
"Select a specific terminal in a split tab. Only useful with split terminals "
"(TERMINAL_INDEX is the index of the tab)"
msgstr ""

#: guake/main.py:199
msgid "Return the selected terminal index."
msgstr ""

#: guake/main.py:259
msgid "Set the hexadecimal (#rrggbb) background color of the current terminal."
msgstr ""

#: guake/main.py:268
msgid "Set the hexadecimal (#rrggbb) foreground color of the current terminal."
msgstr ""

#: guake/main.py:285
msgid "Set colors from settings."
msgstr ""

#: guake/main.py:293
msgid "Set colors of the current terminal from settings."
msgstr ""

#: guake/main.py:358
msgid "Show support infomation"
msgstr ""

#: guake/menus.py:26
msgid "Reset custom colors"
msgstr ""

#: guake/dialogs.py:101
msgid "Do you want to reset custom colors for this tab?"
msgstr ""

#: guake/data/prefs.glade:835
msgid "New tabs appear after the current tab"
msgstr ""
=======
msgstr "Ukrywanie paska kart w trybie pełnoekranowym"
>>>>>>> 8c9a6ba5
<|MERGE_RESOLUTION|>--- conflicted
+++ resolved
@@ -1202,8 +1202,7 @@
 
 #: guake/data/prefs.glade:809
 msgid "Hide tabbar when fullscreen"
-<<<<<<< HEAD
-msgstr ""
+msgstr "Ukrywanie paska kart w trybie pełnoekranowym"
 
 #: guake/data/prefs.glade:739
 msgid "Display as tab names:"
@@ -1265,7 +1264,4 @@
 
 #: guake/data/prefs.glade:835
 msgid "New tabs appear after the current tab"
-msgstr ""
-=======
-msgstr "Ukrywanie paska kart w trybie pełnoekranowym"
->>>>>>> 8c9a6ba5
+msgstr ""