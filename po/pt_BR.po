# Brasilian Portuguese translation of Guake.
# Copyright (C) 2013 Guake Translators
# This file is distributed under the same license as the Guake package.
#
# Translators:
# Lincoln de Sousa <lincoln@guake-terminal.org>, 2008.
# Djavan Fagundes <djavan@comum.org>, 2009.
# Matheus Manoel <matheus.manoel@usp.br>, 2016.
msgid ""
msgstr ""
"Project-Id-Version: Guake 0.4.5\n"
"Report-Msgid-Bugs-To: \n"
"POT-Creation-Date: 2016-08-18 17:32+0200\n"
"PO-Revision-Date: 2019-08-22 06:24+0000\n"
"Last-Translator: Nilton Rabelo <niltoncrs@gmail.com>\n"
"Language-Team: Portuguese (Brazil) <https://hosted.weblate.org/projects/"
"guake/guake/pt_BR/>\n"
"Language: pt_BR\n"
"MIME-Version: 1.0\n"
"Content-Type: text/plain; charset=UTF-8\n"
"Content-Transfer-Encoding: 8bit\n"
"Plural-Forms: nplurals=2; plural=n > 1;\n"
"X-Generator: Weblate 3.9-dev\n"

#: ../guake/data/about.glade.h:1
msgid "About Guake"
msgstr "Sobre o Guake"

#: ../guake/data/about.glade.h:5
msgid ""
"Guake is an easy to access\n"
"terminal based on FPS games terminal"
msgstr ""
"Guake é um terminal de fácil acesso\n"
"baseado em terminais de jogos de FPS"

#: ../guake/data/guake.glade.h:1
msgid "Copy"
msgstr "Copiar"

#: ../guake/data/guake.glade.h:2
msgid "Paste"
msgstr "Colar"

#: ../guake/data/guake.glade.h:3 ../src/guake/prefs.py:79
msgid "Toggle Fullscreen"
msgstr "Alternar tela cheia"

#: ../guake/data/guake.glade.h:4
msgid "Save to File..."
msgstr "Salvar no Arquivo..."

#: ../guake/data/guake.glade.h:5 ../src/guake/prefs.py:85
msgid "Reset terminal"
msgstr "Resetar terminal"

#: ../guake/data/guake.glade.h:6
msgid "Find..."
msgstr "Procurar..."

#: ../guake/data/guake.glade.h:7
msgid "New Tab"
msgstr "Nova aba"

#: ../guake/data/guake.glade.h:8
msgid "Rename Tab"
msgstr "Renomear aba"

#: ../guake/data/guake.glade.h:9
msgid "Close Tab"
msgstr "Fechar aba"

#: ../guake/data/guake.glade.h:10
msgid "Open link..."
msgstr "Abrir link..."

#: ../guake/data/guake.glade.h:11
msgid "Search on Web"
msgstr "Procurar na Web"

#: ../guake/data/guake.glade.h:12 ../src/guake/prefs.py:83
msgid "Quit"
msgstr "Sair"

#: ../guake/data/guake.glade.h:13
msgid "Rename"
msgstr "Renomear"

#: ../guake/data/guake.glade.h:14
msgid "Close"
msgstr "Fechar"

#: ../guake/data/guake.glade.h:15
msgid "Guake!"
msgstr "Guake!"

#: ../guake/data/guake.glade.h:16
msgid "Add a new tab"
msgstr "Adicionar uma nova aba"

#: ../guake/data/prefs.glade.h:1
msgid "Guake Preferences"
msgstr "Preferências do Guake"

#: ../guake/data/prefs.glade.h:2
msgid "<span size=\"18000\" color=\"black\"><b>Guake properties</b></span>"
msgstr ""
"<span size=\"18000\" color=\"black\"><b>Propriedades do Guake</b></span>"

#: ../guake/data/prefs.glade.h:3
msgid ""
"<span color=\"black\">Customize behavior and appearance of Guake!</span>"
msgstr ""
"<span color=\"black\">Customize o comportamento e a aparência do Guake!</"
"span>"

#: ../guake/data/prefs.glade.h:4
msgid ""
"Path to a bash script that would be automatically executed when Guake "
"starts, unless you specify --no-startup-script.\n"
"\n"
"This would typically use the configuration by command line feature of "
"Guake:\n"
"\n"
"#!/bin/bash\n"
"\n"
"sleep 5  # it is advised to wait a bit before Guake has been successfully "
"started\n"
"\n"
"guake -r \"main\" -e \"cd ~/projects/myproject/main\"\n"
"guake -r \"prod\" -e \"cd ~/projects/myproject/prod\"\n"
msgstr ""
"Caminho para um script bash que seria executado automaticamente quando Guake "
"for iniciado, a não ser que você especifique --no-startup-script.\n"
"\n"
"Isso tipicamente usaria a configuração por linha de comando do Guake:\n"
"\n"
"#!/bin/bash\n"
"\n"
"sleep 5  # é aconselhável esperar um pouco antes do Guake ter sido "
"corretamente iniciado\n"
"\n"
"guake -r \"main\" -e \"cd ~/projects/myproject/main\"\n"
"guake -r \"prod\" -e \"cd ~/projects/myproject/prod\"\n"

#: ../guake/data/prefs.glade.h:15
msgid "Enable popup notifications on startup"
msgstr "Habilitar notificações ao iniciar"

#: ../guake/data/prefs.glade.h:16
msgid "Show tray icon"
msgstr "Mostrar ícone na bandeja"

#: ../guake/data/prefs.glade.h:17
msgid "Always prompt on quit"
msgstr "Sempre perguntar ao sair"

#: ../guake/data/prefs.glade.h:18
msgid "_Flash terminal on bell"
msgstr "_Piscar terminal na campainha"

#: ../guake/data/prefs.glade.h:19
msgid "_Play system alert sound on bell"
msgstr "_Tocar som de alerta do systema na campainha"

#: ../guake/data/prefs.glade.h:20
msgid "Path to script executed on Guake start:"
msgstr "Caminho para script executado ao iniciar Guake:"

#: ../guake/data/prefs.glade.h:21
msgid "Prompt on close tab:"
msgstr "Perguntar ao fechar aba:"

#: ../guake/data/prefs.glade.h:22
msgid ""
"Never\n"
"With process running\n"
"Always"
msgstr ""
"Nunca\n"
"Com processo em execução\n"
"Sempre"

#: ../guake/data/prefs.glade.h:25
msgid "<b>General</b>"
msgstr "<b>Geral</b>"

#: ../guake/data/prefs.glade.h:26
msgid "Bottom align window instead of top align"
msgstr "Alinhar janela à parte inferior em vez de superior"

#: ../guake/data/prefs.glade.h:27
msgid "Appear on mouse display"
msgstr ""

#: ../guake/data/prefs.glade.h:28
msgid "Appear on display:"
msgstr "Aparecer no display:"

#: ../guake/data/prefs.glade.h:29
msgid "Place tabs on top"
msgstr "Colocar abas no topo"

#: ../guake/data/prefs.glade.h:30
msgid "<b>Placement</b>"
msgstr "<b>Posicionamento</b>"

#: ../guake/data/prefs.glade.h:31
msgid "Stay on top"
msgstr "Ficar acima"

#: ../guake/data/prefs.glade.h:32
msgid "Use VTE titles for tab names"
msgstr "Usar títulos VTE para os nomes das abas"

#: ../guake/data/prefs.glade.h:33
msgid "Max tab name length:"
msgstr "Tamanho máximo para nome da aba:"

#: ../guake/data/prefs.glade.h:34
msgid "0 means no size limit"
msgstr ""

<<<<<<< HEAD
=======
#: ../guake/data/prefs.glade.h:35
msgid "Abbreviate directories in tab names"
msgstr "Abreviar diretórios em nomes de abas"

>>>>>>> 8c9a6ba5
#: ../guake/data/prefs.glade.h:36
msgid "Hide on lose focus"
msgstr "Esconder ao perder o foco"

#: ../guake/data/prefs.glade.h:37
msgid "Show tab bar"
msgstr "Mostrar barra de abas"

#: ../guake/data/prefs.glade.h:38
msgid "Start fullscreen"
msgstr "Iniciar com tela cheia"

#: ../guake/data/prefs.glade.h:39
msgid "<b>Main Window</b>"
msgstr "<b>Janela principal</b>"

#: ../guake/data/prefs.glade.h:40
msgid "Left"
msgstr "Esquerda"

#: ../guake/data/prefs.glade.h:41
msgid "Center"
msgstr "Centro"

#: ../guake/data/prefs.glade.h:42
msgid "Right"
msgstr "Direita"

#: ../guake/data/prefs.glade.h:43
msgid "<b>Main Window Horizontal Alignment</b>"
msgstr "<b>Alinhamento horizontal da janela principal</b>"

#: ../guake/data/prefs.glade.h:44
msgid "<b>Main Window Height</b>"
msgstr "<b>Altura da janela principal</b>"

#: ../guake/data/prefs.glade.h:45
msgid "<b>Main Window Width</b>"
msgstr "<b>Largura da janela principal</b>"

#: ../guake/data/prefs.glade.h:46
msgid "Custom command file path: "
msgstr "Caminho do arquivo de comandos personalizados: "

#: ../guake/data/prefs.glade.h:47
msgid "Please select a json file"
msgstr "Por favor selecione um arquivo json"

#: ../guake/data/prefs.glade.h:48 ../src/guake/prefs.py:75
msgid "General"
msgstr "Geral"

#: ../guake/data/prefs.glade.h:49
msgid "Default interpreter:"
msgstr "Interpretador padrão:"

#: ../guake/data/prefs.glade.h:50
msgid "_Run command as a login shell"
msgstr "_Executar comando como shell de login"

#: ../guake/data/prefs.glade.h:51
msgid "_Open new tab in current directory"
msgstr "_Abrir nova aba no diretório atual"

#: ../guake/data/prefs.glade.h:52
msgid "<b>Shell</b>"
msgstr "<b>Shell</b>"

#: ../guake/data/prefs.glade.h:53
msgid "Shell"
msgstr "Shell"

#: ../guake/data/prefs.glade.h:54
msgid "Show scrollbar"
msgstr "Mostrar barra de rolagem"

#: ../guake/data/prefs.glade.h:55
msgid "Scrollback lines:"
msgstr "Linhas de rolagem:"

#: ../guake/data/prefs.glade.h:56
msgid "On output"
msgstr "Com a saída"

#: ../guake/data/prefs.glade.h:57
msgid "On key stroke"
msgstr "Ao pressionar tecla"

#: ../guake/data/prefs.glade.h:58
msgid "<b>Scroll</b>"
msgstr "<b>Rolagem</b>"

#: ../guake/data/prefs.glade.h:59
msgid "Scrolling"
msgstr "Rolagem"

#: ../guake/data/prefs.glade.h:60
msgid "Use the system fixed width font"
msgstr "Usar a largura da fonte fixada pelo sistema:"

#: ../guake/data/prefs.glade.h:61
msgid "Font:"
msgstr "Fonte:"

#: ../guake/data/prefs.glade.h:62
msgid "Choose some font"
msgstr "Escolha uma fonte"

#: ../guake/data/prefs.glade.h:63
msgid "Text color:"
msgstr "Cor do texto:"

#: ../guake/data/prefs.glade.h:64
msgid "Background color:"
msgstr "Cor de fundo:"

#: ../guake/data/prefs.glade.h:65
msgid "Cursor shape:"
msgstr "Forma do cursor:"

#: ../guake/data/prefs.glade.h:66
msgid ""
"Block\n"
"I-Beam\n"
"Underline"
msgstr ""

#: ../guake/data/prefs.glade.h:69
msgid ""
"Follow GTK+ setting\n"
"Blink on\n"
"Blink off"
msgstr ""
"Usar configuração do GTK+\n"
"Blink(piscar) ligado\n"
"Blink(piscar) desligado"

#: ../guake/data/prefs.glade.h:72
msgid "Cursor blink mode:"
msgstr "Modo de cursor piscante:"

#: ../guake/data/prefs.glade.h:73
msgid "Allow bold font"
msgstr "Permitir negrito"

#: ../guake/data/prefs.glade.h:74
msgid "<b>Palette</b>"
msgstr "<b>Paleta</b>"

#: ../guake/data/prefs.glade.h:75
msgid "Built-in schemes:"
msgstr "Esquemas embutidos:"

#: ../guake/data/prefs.glade.h:76
msgid "Color palette:"
msgstr "Paleta de cor:"

#: ../guake/data/prefs.glade.h:77
msgid "Font color"
msgstr "Cor do texto:"

#: ../guake/data/prefs.glade.h:78
msgid "Background color"
msgstr "Cor de fundo:"

#: ../guake/data/prefs.glade.h:79
msgid "Use font and background color from the palette"
msgstr "Usar fonte e cor de background da paleta"

#: ../guake/data/prefs.glade.h:80
msgid "Demo:"
msgstr "Demonstração:"

#: ../guake/data/prefs.glade.h:81
msgid "<b>Effects</b>"
msgstr "<b>Efeitos</b>"

#: ../guake/data/prefs.glade.h:82
msgid "Transparency:"
msgstr "Transparência:"

#: ../guake/data/prefs.glade.h:83
msgid "Background image:"
msgstr "Imagem de fundo:"

#: ../guake/data/prefs.glade.h:84 ../src/guake/prefs.py:130
msgid "Appearance"
msgstr "Aparência"

#: ../guake/data/prefs.glade.h:85
msgid ""
"<small>Quick open is a feature allowing you to open a file directly into "
"your favorite text editor by clicking on its filename when it appears in "
"your terminal. See the list of currently supported text patterns used to "
"extract filename below.</small>"
msgstr ""
"<small>Quick open é um recurso que te permite abrir um diretório de arquivo "
"no seu editor de texto favorito clicando no nome do arquivo quando este "
"aparece no seu terminal. Veja a lista de padrões de texto atualmente usados "
"para extrair nomes de arquivo abaixo.</small>"

#: ../guake/data/prefs.glade.h:86
msgid "Enable Quick Open when Ctrl+clicking on a filename in the terminal"
msgstr "Habilitar Quick Open quando Ctrl+click num nome de arquivo no terminal"

#: ../guake/data/prefs.glade.h:87
msgid "Editor command line:"
msgstr "Editor de linha de comando:"

#: ../guake/data/prefs.glade.h:89
#, no-c-format
msgid ""
"<small><i>Use the following elements in the open editor command line:\n"
" - <b>%(file_path)s</b>: path to the file that has been clicked\n"
" - <b>%(line_number)s</b>: if your editor supports it, you can directly open "
"the file to a given line number when found on the screen.\n"
"\n"
"For example, for sublime, use <b>subl %(file_path)s:%(line_number)s</b>\n"
"</i></small>"
msgstr ""
"<small><i>Use os seguintes elementos no editor de linha de comando aberto:\n"
" - <b>%(caminho_arquivo)s</b>: caminho para o arquivo clicado\n"
" - <b>%(line_number)s</b>: se seu editor oferece suporte, você pode abrir "
"diretamente em um número de linha fornecido quando encontrada na tela.\n"
"\n"
"Por exemplo, para o sublime, use <b>subl %(caminho_arquivo)s:"
"%(numero_linha)s</b>\n"
"</i></small>"

#: ../guake/data/prefs.glade.h:95
msgid "Quick open in current terminal"
msgstr "Quick open no terminal atual"

#: ../guake/data/prefs.glade.h:96
msgid ""
"Here is the list of supported patterns: (to add your own, please contact the "
"Guake's authors)"
msgstr ""
"Aqui está uma lista de padrões suportados: (para adicionar o seu, por favor "
"faça contato com os autores do Guake)"

#: ../guake/data/prefs.glade.h:97
#, fuzzy
msgid "<b>Quick Open</b>"
msgstr "<b>Quick Open</b>"

#: ../guake/data/prefs.glade.h:98
msgid "Quick Open"
msgstr "Quick Open"

#: ../guake/data/prefs.glade.h:99
msgid ""
"To change a shortcut simply click on its name.\n"
"To disable a shortcut, press the \"Backspace\" key."
msgstr ""
"Para mudar um atalho simplesmente clique em seu nome.\n"
"Para desabilitar um atalho, aperte a tecla \"Backspace\""

#: ../guake/data/prefs.glade.h:101
msgid "Keyboard shortcuts"
msgstr "Atalhos de teclado"

#: ../guake/data/prefs.glade.h:102
msgid ""
"<small><i><b>Note:</b> These options may cause some applications to behave "
"incorrectly.  They are only here to allow you to work around certain "
"applications and operating systems that expect different terminal behavior.</"
"i></small>"
msgstr ""
"<small><i><b>Nota:</b> Estas opções podem levar alguns aplicativos a se "
"comportarem incorretamente. Elas existem apenas para permitir que você "
"contorne certos aplicativos e sistemas operacionais que esperam um "
"comportamento diferente do terminal.</i></small>"

#: ../guake/data/prefs.glade.h:103
msgid ""
"ASCII DEL\n"
"Escape sequence\n"
"Control-H"
msgstr ""
"ASCII DEL\n"
"Escape sequence\n"
"Control-H"

#: ../guake/data/prefs.glade.h:106
msgid "_Backspace key generates:"
msgstr "Tecla _backspace gera:"

#: ../guake/data/prefs.glade.h:107
msgid "_Delete key generates:"
msgstr "Tecla _delete gera:"

#: ../guake/data/prefs.glade.h:108
msgid "_Reset Compatibility Options to Defaults"
msgstr "_Restaurar as opções de compatibilidade padrão"

#: ../guake/data/prefs.glade.h:109
msgid "<b>Keyboard compatibility</b>"
msgstr "<b>Compatibilidade do teclado</b>"

#: ../guake/data/prefs.glade.h:110
msgid "Compatibility"
msgstr "Compatibilidade"

#: ../src/guake/about.py:47 ../src/guake/gconfhandler.py:439
#: ../src/guake/guake_app.py:181 ../src/guake/guake_app.py:378
msgid "Guake Terminal"
msgstr "Terminal Guake"

#: ../src/guake/gconfhandler.py:369 ../src/guake/guake_app.py:1386
msgid "Terminal"
msgstr "Terminal"

#: ../src/guake/gconfhandler.py:440
#, python-format
msgid ""
"A problem happened when binding <b>%s</b> key.\n"
"Please use Guake Preferences dialog to choose another key"
msgstr ""
"Um problema aconteceu ao tentar associar a tecla <b>%s</b>.\n"
"Por favor use a janela de preferências do Guake para escolher outra tecla."

#: ../src/guake/guake_app.py:132
msgid "Do you want to close the tab?"
msgstr "Você deseja fechar a aba?"

#: ../src/guake/guake_app.py:135
msgid "Do you really want to quit Guake?"
msgstr "Você realmente deseja sair do Guake?"

#: ../src/guake/guake_app.py:137
msgid " and one tab open"
msgstr " e uma aba aberta"

#: ../src/guake/guake_app.py:139
#, python-brace-format
msgid " and {0} tabs open"
msgstr " and {0} abas abertas"

#: ../src/guake/guake_app.py:142
msgid "There are no processes running"
msgstr "Não há nenhum processo sendo executado."

#: ../src/guake/guake_app.py:144
msgid "There is a process still running"
msgstr "Há um processo sendo executado."

#: ../src/guake/guake_app.py:146
#, fuzzy, python-brace-format
msgid "There are {0} processes still running"
msgstr "<b>Há %d processos sendo executados.</b>"

#: ../src/guake/guake_app.py:186
msgid "guake-indicator"
msgstr ""

#: ../src/guake/guake_app.py:186
msgid "guake-tray"
msgstr ""

#: ../src/guake/guake_app.py:190
msgid "Show"
msgstr "Mostrar"

#: ../src/guake/guake_app.py:379
#, python-format
msgid ""
"Guake is now running,\n"
"press <b>{!s}</b> to use it."
msgstr ""
"O Guake está em execução,\n"
"aperte <b>{!s}</b> para usá-lo."

#: ../src/guake/guake_app.py:670
#, python-format
msgid "Search on Web: '%s'"
msgstr "Procurar na Web: '%s'"

#: ../src/guake/guake_app.py:675
msgid "Search on Web (no selection)"
msgstr "Procurar na Web (sem seleção)"

#: ../src/guake/guake_app.py:683
#, fuzzy
msgid "Open Link: '{}...'"
msgstr "Abrir Link: {}"

#: ../src/guake/guake_app.py:685
msgid "Open Link: {}"
msgstr "Abrir Link: {}"

#: ../src/guake/guake_app.py:688
msgid "Open Link..."
msgstr "Abrir Link..."

#: ../src/guake/guake_app.py:1425
msgid "Rename tab"
msgstr "Renomear aba"

#: ../src/guake/guake_app.py:1736
msgid "Save to..."
msgstr "Salvar em..."

#: ../src/guake/guake_app.py:1743 ../src/guake/prefs.py:973
msgid "All files"
msgstr "Todos arquivos"

#: ../src/guake/guake_app.py:1748
msgid "Text and Logs"
msgstr "Texto e Logs"

#: ../src/guake/guake_app.py:1766
msgid "Find"
msgstr "Encontrar"

#: ../src/guake/guake_app.py:1768
msgid "Forward"
msgstr "Avançar"

#: ../src/guake/guake_app.py:1769
msgid "Backward"
msgstr "Voltar"

#: ../src/guake/main.py:68
msgid "Put Guake in fullscreen mode"
msgstr "Colocar Guake em modo de tela cheia"

#: ../src/guake/main.py:72
msgid "Toggles the visibility of the terminal window"
msgstr "Alterna a visibilidade da janela do terminal"

#: ../src/guake/main.py:76
msgid "Shows Guake main window"
msgstr "Exibe a janela principal do Guake"

#: ../src/guake/main.py:80
msgid "Hides Guake main window"
msgstr "Exibe a janela principal do Guake"

#: ../src/guake/main.py:84
msgid "Shows Guake preference window"
msgstr "Exibe a janela de preferências do Guake"

#: ../src/guake/main.py:88
msgid "Shows Guake's about info"
msgstr "Mostra a janela \"Sobre o Guake\""

#: ../src/guake/main.py:92
#, fuzzy
msgid "Add a new tab (with current directory set to NEW_TAB)"
msgstr "Abrir nova aba no diretório atual"

#: ../src/guake/main.py:96
msgid "Select a tab (SELECT_TAB is the index of the tab)"
msgstr "Selecione uma aba (SELECT_TAB é a posição da aba)"

#: ../src/guake/main.py:100
msgid "Return the selected tab index."
msgstr "Retornar a posição da tabela selecionada."

#: ../src/guake/main.py:104
msgid "Execute an arbitrary command in the selected tab."
msgstr "Executar um comando arbitrário na aba selecionada."

#: ../src/guake/main.py:108
msgid "Specify the tab to rename. Default is 0."
msgstr "Especifique a aba para renomear. O padrão é 0."

#: ../src/guake/main.py:112
msgid "Set the hexadecimal (#rrggbb) background color of the selected tab."
msgstr "Escolha a cor hexadecimal (#rrggbb) do fundo da aba selecionada."

#: ../src/guake/main.py:117
msgid "Set the hexadecimal (#rrggbb) foreground color of the selected tab."
msgstr ""
"Escolha a cor hexadecimal (#rrggbb) do primeiro plano da aba selecionada."

#: ../src/guake/main.py:123
msgid ""
"Rename the specified tab. Reset to default if TITLE is a single dash \"-\"."
msgstr ""
"Renomeia a aba especificada. Reseta para o padrão se o TÍTULO for um hífen "
"\"-\"."

#: ../src/guake/main.py:129
msgid ""
"Rename the current tab. Reset to default if TITLE is a single dash \"-\"."
msgstr ""
"Renomeia a aba atual. Reseta para o padrão se o TÍTULO for um hífen \"-\"."

#: ../src/guake/main.py:134
msgid "Says to Guake go away =("
msgstr "Diz ao Guake para ir embora =("

#: ../src/guake/main.py:138
msgid "Do not execute the start up script"
msgstr "Não execute o script de inicialização"

#: ../src/guake/main.py:235
msgid "Guake can not init!"
msgstr "Guake não pode iniciar!"

#: ../src/guake/main.py:236
msgid ""
"Gconf Error.\n"
"Have you installed <b>guake.schemas</b> properly?"
msgstr ""
"Erro no GConf.\n"
"Você instalou o arquivo <b>guake.schemas</b> corretamente?"

#. string to show in prefereces dialog for user shell option
#: ../src/guake/prefs.py:67
msgid "<user shell>"
msgstr "<user shell>"

#: ../src/guake/prefs.py:77
msgid "Toggle Guake visibility"
msgstr "Alternar a visibilidade do Guake"

#: ../src/guake/prefs.py:81
msgid "Toggle Hide on Lose Focus"
msgstr "Esconder ao Perder o Foco"

#: ../src/guake/prefs.py:88
msgid "Tab management"
msgstr "Gerenciamento das abas"

#: ../src/guake/prefs.py:90
msgid "New tab"
msgstr "Nova aba"

#: ../src/guake/prefs.py:92
msgid "Close tab"
msgstr "Fechar aba"

#: ../src/guake/prefs.py:94
msgid "Rename current tab"
msgstr "Renomear aba atual"

#: ../src/guake/prefs.py:97
msgid "Navigation"
msgstr "Navegação"

#: ../src/guake/prefs.py:99
msgid "Go to previous tab"
msgstr "Ir para a aba anterior"

#: ../src/guake/prefs.py:101
msgid "Go to next tab"
msgstr "Ir para a próxima aba"

#: ../src/guake/prefs.py:103
msgid "Move current tab left"
msgstr "Mover aba atual para a esquerda"

#: ../src/guake/prefs.py:105
msgid "Move current tab right"
msgstr "Mover aba atual para a direita"

#: ../src/guake/prefs.py:107
msgid "Go to first tab"
msgstr "Ir para a primeira aba"

#: ../src/guake/prefs.py:109
msgid "Go to second tab"
msgstr "Ir para a segunda aba"

#: ../src/guake/prefs.py:111
msgid "Go to third tab"
msgstr "Ir para a terceira aba"

#: ../src/guake/prefs.py:113
msgid "Go to fourth tab"
msgstr "Ir para a quarta aba"

#: ../src/guake/prefs.py:115
msgid "Go to fifth tab"
msgstr "Ir para a quinta aba"

#: ../src/guake/prefs.py:117
msgid "Go to sixth tab"
msgstr "Ir para a sexta aba"

#: ../src/guake/prefs.py:119
msgid "Go to seventh tab"
msgstr "Ir para a sétima aba"

#: ../src/guake/prefs.py:121
msgid "Go to eighth tab"
msgstr "Ir para a oitava aba"

#: ../src/guake/prefs.py:123
msgid "Go to ninth tab"
msgstr "Ir para a nona aba"

#: ../src/guake/prefs.py:125
msgid "Go to tenth tab"
msgstr "Ir para a décima aba"

#: ../src/guake/prefs.py:127
msgid "Go to last tab"
msgstr "Ir para a última aba"

#: ../src/guake/prefs.py:132
msgid "Zoom out"
msgstr "Reduzir"

#: ../src/guake/prefs.py:134
msgid "Zoom in"
msgstr "Ampliar"

#: ../src/guake/prefs.py:136
msgid "Zoom in (alternative)"
msgstr "Ampliar (alternativo)"

#: ../src/guake/prefs.py:138
msgid "Increase height"
msgstr "Aumentar altura"

#: ../src/guake/prefs.py:140
msgid "Decrease height"
msgstr "Diminuir altura"

#: ../src/guake/prefs.py:142
msgid "Increase transparency"
msgstr "Aumentar transparência"

#: ../src/guake/prefs.py:144
msgid "Decrease transparency"
msgstr "Diminuir transparência"

#: ../src/guake/prefs.py:146
msgid "Toggle transparency"
msgstr "Transparência"

#: ../src/guake/prefs.py:149
msgid "Clipboard"
msgstr "Área de transferência"

#: ../src/guake/prefs.py:151
msgid "Copy text to clipboard"
msgstr "Copiar texto para a área de transferência"

#: ../src/guake/prefs.py:153
msgid "Paste text from clipboard"
msgstr "Colar texto da área de transferência"

#: ../src/guake/prefs.py:156
msgid "Extra features"
msgstr "Recursos adicionais"

#: ../src/guake/prefs.py:159
msgid "Search select text on web"
msgstr "Procurar texto selecionado na Web"

#: ../src/guake/prefs.py:481
msgid "Action"
msgstr "Ação"

#: ../src/guake/prefs.py:491
msgid "Shortcut"
msgstr "Atalho"

#: ../src/guake/prefs.py:651 ../src/guake/prefs.py:697
msgid "Custom"
msgstr "Personalizado"

#: ../src/guake/prefs.py:969
msgid "JSON files"
msgstr "Arquivos JSON"

#: ../src/guake/prefs.py:1063
#, python-format
msgid "The shortcut \"%s\" is already in use."
msgstr "O atalho \"%s\" já esta sendo usado."

#: ../src/guake/prefs.py:1064
msgid "Error setting keybinding."
msgstr "Erro ao configurar atalho."

#: ../src/guake/prefs.py:1076
#, python-format
msgid ""
"The shortcut \"%s\" cannot be used because it will become impossible to type "
"using this key.\n"
"\n"
"Please try with a key such as Control, Alt or Shift at the same time.\n"
msgstr ""
"O atalho \"%s\" não pode ser usado, caso contrário será impossível digitar "
"usando esta tecla.\n"
"\n"
"Por favor tente com uma tecla como Control, Alt ou Shift pressionada ao "
"mesmo tempo.\n"

#: guake/main.py:153
msgid "Return the selected tab label."
msgstr ""

#: guake/data/prefs.glade:264
msgid "Never"
msgstr ""

#: guake/data/prefs.glade:265
msgid "With process running"
msgstr ""

#: guake/data/prefs.glade:266
msgid "Always"
msgstr ""

#: guake/data/prefs.glade:499
msgid "Refocus if open"
msgstr ""

#: guake/data/prefs.glade:865
msgid "Custom command file path:"
msgstr ""

#: guake/data/prefs.glade:1315
msgid "Show resizer"
msgstr ""

#: guake/data/prefs.glade:1423
msgid "Block"
msgstr ""

#: guake/data/prefs.glade:1424
msgid "I-Beam"
msgstr ""

#: guake/data/prefs.glade:1425
msgid "Underline"
msgstr ""

#: guake/data/prefs.glade:1443
msgid "Follow GTK+ setting"
msgstr ""

#: guake/data/prefs.glade:1444
msgid "Blink on"
msgstr ""

#: guake/data/prefs.glade:1445
msgid "Blink off"
msgstr ""

#: guake/data/prefs.glade:2236
msgid ""
"<small><i>Use the following elements in the open editor command line:\n"
"- <b>%(file_path)s</b>: path to the file that has been clicked\n"
"- <b>%(line_number)s</b>: if your editor supports it, you can directly open "
"the file to a given line number when found on the screen.\n"
"\n"
"For example, for sublime, use <b>subl %(file_path)s:%(line_number)s</b>\n"
"</i></small>"
msgstr ""

#: guake/data/prefs.glade:2442 guake/data/prefs.glade:2462
msgid "ASCII DEL"
msgstr ""

#: guake/data/prefs.glade:2443 guake/data/prefs.glade:2463
msgid "Escape sequence"
msgstr ""

#: guake/data/prefs.glade:2444 guake/data/prefs.glade:2464
msgid "Control-H"
msgstr ""

#: guake/data/prefs.glade:2600
msgid ""
"<small>In this dialog you can attach your own command or script to various "
"guake events</small>"
msgstr ""

#: guake/data/prefs.glade:2635
msgid "On show:"
msgstr ""

#: guake/data/prefs.glade:2665
msgid "On start:"
msgstr ""

#: guake/data/prefs.glade:2714
msgid "Hooks"
msgstr ""

#: guake/data/guake-prefs.desktop:8
msgid "Configure your Guake sessions"
msgstr ""

#: guake/data/guake-prefs.desktop:15 guake/data/guake.desktop:18
msgid "guake"
msgstr ""

#: guake/data/guake-prefs.desktop:20
msgid "Terminal;Utility;"
msgstr ""

#: guake/data/guake.desktop:10
msgid "Use the command line in a Quake-like terminal"
msgstr ""

#: guake/data/prefs.glade:770
msgid "Main Window Horizontal Alignment"
msgstr ""

#: guake/prefs.py:89
msgid "Show and focus Guake window"
msgstr ""

#: guake/data/prefs.glade:566
msgid "0"
msgstr ""

#: guake/data/prefs.glade:610
msgid "<b>Main Window Options</b>"
msgstr ""

#: guake/data/prefs.glade:770
msgid "Horizontal Alignment:"
msgstr ""

#: guake/data/prefs.glade:855
msgid "Height:"
msgstr ""

#: guake/data/prefs.glade:868
msgid "Width:"
msgstr ""

#: guake/data/prefs.glade:913
msgid "<b>Geometry</b>"
msgstr ""

#: guake/data/prefs.glade:944
msgid "Main Window"
msgstr ""

#: guake/data/prefs.glade:1197
msgid "Infinite scrolling"
msgstr ""

#: guake/data/prefs.glade:1219
msgid "<b>Scrollbar</b>"
msgstr ""

#: guake/data/prefs.glade:1304
msgid "<b>Scroll to Bottom</b>"
msgstr ""

#: guake/data/prefs.glade:2117
msgid ""
"Quick open is a feature allowing you to open a file directly into your "
"favorite text editor by clicking on its filename when it appears in your "
"terminal. See the list of currently supported text patterns used to extract "
"filename below."
msgstr ""

#: guake/main.py:64
msgid "Show Guake version number and exit"
msgstr ""

#: guake/data/prefs.glade:93
msgid "<span size=\"18000\"><b>Guake properties</b></span>"
msgstr "<span size=\"18000\"><b>Propriedades do Guake</b></span>"

#: guake/data/prefs.glade:107
msgid "Customize behavior and appearance of Guake!"
msgstr "Customize o comportamento e a aparência do Guake!"

#: guake/data/prefs.glade:929
msgid "Displacement in pixels"
msgstr ""

#: guake/main.py:73
msgid "Enable verbose logging"
msgstr ""

#: guake/guake_app.py:680
msgid "Quick Open: '{!s}...'"
msgstr ""

#: guake/guake_app.py:683
msgid "Quick Open: {!s}"
msgstr ""

#: guake/guake_app.py:691
msgid "Open Link: '{!s}...'"
msgstr ""

#: guake/guake_app.py:694
msgid "Open Link: {!s}"
msgstr ""

#: guake/data/prefs.glade:2175
msgid ""
"<i><b>WARNING</b>: your system seems to have PCRE2 disabled for VTE, "
"preventing application such as Guake to register \"matchers\" using regular "
"expressions. Please contact your distribution to request a new version of "
"VTE with PCRE2 enabled ! To use Quick Open, you <b>must select the text</b> "
"before using Ctrl+click</i>."
msgstr ""

#: guake/guake_app.py:680
msgid "Quick Open: {!s}..."
msgstr ""

#: guake/guake_app.py:691
msgid "Open Link: {!s}..."
msgstr ""

#: guake/guake_app.py:688
msgid "Quick Open..."
msgstr ""

#: guake/data/prefs.glade:223
msgid "Start Guake at login"
msgstr ""

#: guake/data/prefs.glade:363
msgid "Gtk Theme:"
msgstr ""

#: guake/data/prefs.glade:387
msgid "Prefer dark theme"
msgstr ""

#: guake/guake_app.py:435
msgid "Custom Commands"
msgstr ""

#: guake/main.py:184
msgid ""
"Specify the tab to rename. Default is 0. Can be used to select tab by UUID."
msgstr ""

#: guake/main.py:212
msgid ""
"Rename the specified tab by --tab-index. Reset to default if TITLE is a "
"single dash \"-\"."
msgstr ""

#: data/search.glade:138
msgid "Search forward"
msgstr ""

#: data/search.glade:153
msgid "Match case"
msgstr ""

#: data/search.glade:186
msgid "Current search direction: Backward"
msgstr ""

#: data/prefs.glade:680
msgid "Set window title to current tab name"
msgstr ""

#: guake/menus.py:48
msgid "Copy Url"
msgstr ""

#: guake/menus.py:62
msgid "Split ―"
msgstr ""

#: guake/menus.py:65
msgid "Split  "
msgstr ""

#: guake/menus.py:68 guake/prefs.py:150
msgid "Close terminal"
msgstr ""

#: guake/prefs.py:137
msgid "Split management"
msgstr ""

#: guake/prefs.py:142
msgid "Split tab vertical"
msgstr ""

#: guake/prefs.py:146
msgid "Split tab horizontal"
msgstr ""

#: guake/prefs.py:154
msgid "Focus terminal above"
msgstr ""

#: guake/prefs.py:158
msgid "Focus terminal below"
msgstr ""

#: guake/prefs.py:162
msgid "Focus terminal on the left"
msgstr ""

#: guake/prefs.py:166
msgid "Focus terminal on the right"
msgstr ""

#: guake/prefs.py:170
msgid "Move the terminal split handle up"
msgstr ""

#: guake/prefs.py:174
msgid "Move the terminal split handle down"
msgstr ""

#: guake/prefs.py:178
msgid "Move the terminal split handle right"
msgstr ""

#: guake/prefs.py:182
msgid "Move the terminal split handle left"
msgstr ""

#: guake/menus.py:65
msgid "Split ｜"
msgstr ""

#: guake/menus.py:72
msgid "Save content..."
msgstr ""

#: data/prefs.glade:1182
msgid ""
"This might not work on all shells, make sure that your shell supports the --"
"login option"
msgstr ""

#: guake/prefs.py:128
msgid "New tab in home directory"
msgstr ""

#: guake/dialogs.py:56
#, python-brace-format
msgid " on {0} workspaces"
msgstr ""

#: guake/main.py:211
msgid "Change Guake palette scheme"
msgstr ""

#: data/prefs.glade:331
msgid "Use workspace-specific tab sets (requires restart)"
msgstr ""

#: guake/main.py:175
msgid "Split the selected tab vertically."
msgstr ""

#: guake/main.py:183
msgid "Split the selected tab horizontally."
msgstr ""

#: data/prefs.glade:348
msgid "Show close buttons for tabs"
msgstr ""

#: data/prefs.glade:1682
msgid "Bold text is also bright"
msgstr ""

#: data/prefs.glade:1682
msgid "Bold text is also bright (VTE >=0.52)"
msgstr ""

#: guake/menus.py:42
msgid "Save Tabs"
msgstr ""

#: guake/menus.py:45
msgid "Restore Tabs"
msgstr ""

#: guake/prefs.py:113
msgid "Search terminal"
msgstr ""

#: guake/main.py:278
msgid "Save Guake preferences to this filename"
msgstr ""

#: guake/main.py:286
msgid "Restore Guake preferences from this file"
msgstr ""

#: guake/guake_app.py:1192
#, python-brace-format
msgid "Your session.json file is broken, backup to {session_filename}.bak"
msgstr ""

#: guake/guake_app.py:1228
#, python-brace-format
msgid ""
"Your session.json schema is broken, backup to {0}.bak,and error message has "
"been saved to {0}.log.err"
msgstr ""

#: guake/guake_app.py:1239
msgid "Your tabs has been restored!"
msgstr ""

#: data/prefs.glade:190
msgid "Restore previous session (tabs)"
msgstr ""

#: data/prefs.glade:204
msgid "Enable notification when restore tabs"
msgstr ""

#: data/prefs.glade:218
msgid "Automatically save session when the tabs has been modified"
msgstr ""

#: data/prefs.glade:238
msgid "Startup & Tabs (Experiment)"
msgstr ""

#: guake/guake_app.py:1192
#, python-brace-format
msgid ""
"Your {session_filename} file is broken, backup to {session_filename}.bak"
msgstr ""

#: guake/guake_app.py:1227
#, python-brace-format
msgid ""
"Your {session_filename} schema is broken, backup to {0}.bak,and error "
"message has been saved to {session_filename}.log.err"
msgstr ""

#: guake/guake_app.py:1227
#, python-brace-format
msgid ""
"Your {session_filename} schema is broken, backup to {session_filename}.bak,"
"and error message has been saved to {session_filename}.log.err."
msgstr ""

#: guake/guake_app.py:1227
#, python-brace-format
msgid ""
"Your {session_filename} schema is broken, backup to {session_filename}.bak, "
"and error message has been saved to {session_filename}.log.err."
msgstr ""

#: guake/notebook.py:317
msgid ""
"You are going to restore *all* the tabs!\n"
"which means all your terminals & pages will be replaced.\n"
"\n"
"Do you want to continue?"
msgstr ""

#: guake/main.py:296
msgid "Show support infomations"
msgstr ""

#: guake/guake_app.py:1240
#, python-brace-format
msgid ""
"Tabs session restore abort.\n"
"Your session file ({session_filename}) missing schema_version as key"
msgstr ""

#: guake/guake_app.py:1252
#, python-brace-format
msgid ""
"Tabs session restore abort.\n"
"Your session file schema version is higher than current version "
"({session_file_schema_version} > {current_schema_version})."
msgstr ""

#: guake/data/prefs.glade:409
msgid "Use workspace-specific tab sets (requires restart, only work on X11)"
msgstr ""

#: guake/data/prefs.glade:809
msgid "Hide tabbar when fullscreen"
msgstr ""

#: guake/data/prefs.glade:739
msgid "Display as tab names:"
msgstr ""

#: guake/data/prefs.glade:753
msgid "Full Path"
msgstr ""

#: guake/data/prefs.glade:754
msgid "Abbreviated Path"
msgstr ""

#: guake/data/prefs.glade:755
msgid "Last Segment"
msgstr ""

#: guake/main.py:99
msgid "Put Guake out from fullscreen mode"
msgstr ""

#: guake/main.py:189
msgid ""
"Select a specific terminal in a split tab. Only useful with split terminals "
"(TERMINAL_INDEX is the index of the tab)"
msgstr ""

#: guake/main.py:199
msgid "Return the selected terminal index."
msgstr ""

#: guake/main.py:259
msgid "Set the hexadecimal (#rrggbb) background color of the current terminal."
msgstr ""

#: guake/main.py:268
msgid "Set the hexadecimal (#rrggbb) foreground color of the current terminal."
msgstr ""

#: guake/main.py:285
msgid "Set colors from settings."
msgstr ""

#: guake/main.py:293
msgid "Set colors of the current terminal from settings."
msgstr ""

#: guake/main.py:358
msgid "Show support infomation"
msgstr ""

#: guake/menus.py:26
msgid "Reset custom colors"
msgstr ""

#: guake/dialogs.py:101
msgid "Do you want to reset custom colors for this tab?"
msgstr ""

#: guake/data/prefs.glade:835
msgid "New tabs appear after the current tab"
msgstr ""

#~ msgid "key binding error"
#~ msgstr "erro na associação de atalhos"

#~ msgid "Unable to bind global <b>%s</b> key"
#~ msgstr "Impossível associar a tecla <b>%s</b>"

#~ msgid "http://guake.org"
#~ msgstr "http://guake.org"

#~ msgid ""
#~ "Tango\n"
#~ "Linux console\n"
#~ "XTerm\n"
#~ "Rxvt\n"
#~ "Custom\n"
#~ msgstr ""
#~ "Tango\n"
#~ "Linux console\n"
#~ "XTerm\n"
#~ "Rxvt\n"
#~ "Customizada\n"

#~ msgid "Select a tab"
#~ msgstr "Selecionar uma aba"

#~ msgid "Rename the selected tab."
#~ msgstr "Renomear aba selecionada."

#~ msgid "<b>Background</b>"
#~ msgstr "<b>Plano de fundo</b>"

#~ msgid "Choose some color"
#~ msgstr "Escolha uma cor"

#~ msgid "Image:"
#~ msgstr "Imagem:"

#~ msgid "Style:"
#~ msgstr "Estilo:"

#~ msgid "Use system defaults"
#~ msgstr "Usar padrão do sistema"

#~ msgid "Could not connect to dbus session bus. dbus will be unavailable.\n"
#~ msgstr ""
#~ "Não foi possível conectar à sessão do dbus. O dbus ficará inativo.\n"

#~ msgid "Program not found in path"
#~ msgstr "Programa não encontrado"

#~ msgid ""
#~ "You don't have any available program to interpret this uri. To solve this "
#~ "problem just install gnome-open or xdg-open and try again."
#~ msgstr ""
#~ "Você não tem nenhum programa disponível para interpretar este endereço. "
#~ "Para resolver este problema, instale o gnome-open ou o xdg-open e tente "
#~ "novamente."

#~ msgid "<b>Window behavior</b>"
#~ msgstr "<b>Comportamento da janela</b>"

#~ msgid "Desaturation:"
#~ msgstr "Dessaturação:"

#~ msgid "Style"
#~ msgstr "Estilo"

#~ msgid "Global hotkeys"
#~ msgstr "Atalhos globais"

#~ msgid "Local hotkeys"
#~ msgstr "Atalhos locais"

#~ msgid "Bottom"
#~ msgstr "Em baixo"

#~ msgid "Top"
#~ msgstr "Em cima"<|MERGE_RESOLUTION|>--- conflicted
+++ resolved
@@ -221,13 +221,10 @@
 msgid "0 means no size limit"
 msgstr ""
 
-<<<<<<< HEAD
-=======
 #: ../guake/data/prefs.glade.h:35
 msgid "Abbreviate directories in tab names"
 msgstr "Abreviar diretórios em nomes de abas"
 
->>>>>>> 8c9a6ba5
 #: ../guake/data/prefs.glade.h:36
 msgid "Hide on lose focus"
 msgstr "Esconder ao perder o foco"
